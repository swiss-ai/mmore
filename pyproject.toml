[build-system]
requires = ["setuptools", "setuptools-scm"]
build-backend = "setuptools.build_meta"

[project]
name = "mmore"
version = "1.0.1"
description = "mmore: Scalable multimodal document extraction pipeline for custom RAG integration."
readme = "README.md"
authors = [
    { name = "Alexandre Sallinen", email = "alexandre.sallinen@epfl.ch" },
    { name = "Paul Teiletche", email = "paul.teiletche@epfl.ch" },
    { name = "Marc-Antoine Allard", email = "marc-antoine.allard@epfl.ch" },
    { name = "Stefan Krsteski", email = "stefan.krsteski@epfl.ch" },
    { name = "David Kalajdzic", email = "david.kalajdzic@epfl.ch" },
    { name = "Michael Zhang", email = "michael.zhang@epfl.ch" },
    { name = "Matthias Meyer", email = "matthias.meyer@sdsc.ethz.ch" },
    { name = "Fabrice Nemo", email = "fabrice.nemo@epfl.ch" },
    { name = "Charlotte Meyer", email = "Charlotte.meyer@epfl.ch" },
    { name = "Grieder Lea", email = "lea.grieder@epfl.ch" },
    { name = "Matthew Meyer", email = "matthew.meyer@epfl.ch" },
    { name = "Achille Triomphe", email = "achille.triomphe@epfl.ch" }

]
requires-python = ">=3.10"
dependencies = [
    "numpy==2.2.6",
    "pandas==2.3.0",
    "datasets==2.19.1",
    "transformers==4.52.4",
    "fasteners==0.19",
    "uvicorn==0.34.3",
    "python-dotenv==1.0.1",
    "dacite==1.8.1",
    "click>=8.1.7",
    "dask[distributed]>=2025.2.0",
    "pytest>=8.3.4",
    "validators==0.34.0",
    "httpx==0.27.2",
    "Pillow",
    "PyMuPDF",
    "beautifulsoup4==4.13.4",
    "Unidecode",
    "clean-text",
    "docx2pdf",
    "lxml_html_clean",
    "python-docx",
    "python-pptx",
    "clean-text",
    "requests==2.32.4",
    "selenium==4.34.2",
    "surya-ocr>=0.8.3",
    "xlrd==2.0.1",
    "py7zr==0.22.0",
    "rarfile==4.2",
    "markdown==3.7",
    "markdownify==0.13.1",
    "marker-pdf==1.7.5",
    "moviepy==2.1.1",
    "openpyxl==3.1.5",
    "chonkie==0.2.1.post1",
    "langdetect>=1.0.9",
<<<<<<< HEAD
    "trafilatura==1.4.0",
    "datatrove==0.5.0",
=======
    "trafilatura==2.0.0",
    "datatrove==0.3.0",
>>>>>>> aa9c5f6b
    "validators==0.34.0",
    "bokeh",
    "motor==3.7.1",
    "mpmath==1.3.0",
    "networkx==3.4.2",
    "fastapi[standard]",
    "fastapi==0.115.13",
    "pydantic==2.10.4",
    "pymongo==4.13.2",
    "pymilvus==2.5.0",
    "milvus-model==0.2.12",
    "accelerate==1.7.0",
    "cohere==5.15.0",
    "langchain-anthropic==0.3.4",
    "langchain-aws==0.2.30",
    "langchain-cohere==0.4.2",
    "langchain_community==0.3.25",
    "langchain-huggingface==0.1.2",
    "langchain-milvus==0.1.8",
    "langchain-mistralai==0.2.7",
    "langchain-nvidia-ai-endpoints",
    "langchain-openai==0.3.7",
    "langchain==0.3.25",
    "langserve[all]==0.3.1",
    "markdownify==0.13.1",
    "ragas==0.2.6",
    "nltk>=3.9",
    "starlette==0.46",
    "typing_extensions==4.14.0",
    "sympy==1.14.0",
    "google-auth==2.39.0",
    "google-api-python-client==2.173.0",
    "mammoth==1.9.0",
    "argostranslate",
    "sentence-transformers",
    "langid"
]

[project.optional-dependencies]
cpu = [
    "torch>=2.5.1",
]
cu124 = [
    "torch>=2.5.1",
]

rag = [
  "accelerate",
  "cohere==5.15.0",
  "langchain-anthropic==0.3.4",
  "langchain-aws==0.2.30",
  "langchain-cohere==0.4.2",
  "langchain-huggingface==0.1.2",
  "langchain-milvus==0.1.8",
  "langchain-mistralai==0.2.7",
  "langchain-nvidia-ai-endpoints",
  "langchain-openai==0.3.7",
  "langchain==0.3.25",
  "langdetect>=1.0.9",
  "langserve[all]==0.3.1",
  "pymilvus==2.5.0",
  "milvus-model==0.2.12",
  "ragas==0.2.6",
  "nltk>=3.9",
]

dev = ["pytest>=8.0.0", "ruff>=0.4.0"]

[tool.uv]
conflicts = [
  [
    { extra = "cpu" },
    { extra = "cu124" },
  ],
]

[tool.uv.sources]
torch = [
  { index = "pytorch-cpu", extra = "cpu", marker = "platform_system != 'Darwin'" },
  { index = "pytorch-cu124", extra="cu124", marker = "platform_machine != 'aarch64'"},
  # { url = "https://download.pytorch.org/whl/cu124/torch-2.5.1-cp311-cp311-linux_aarch64.whl", extra="cu124",  marker = "platform_machine == 'aarch64'" },
]

[[tool.uv.index]]
name = "pytorch-cpu"
url = "https://download.pytorch.org/whl/cpu"
explicit = true

[[tool.uv.index]]
name = "pytorch-cu124"
url = "https://download.pytorch.org/whl/cu124"
explicit = true

[tool.isort]
profile = "black"

[project.scripts]
mmore = "mmore.cli:main"

[tool.setuptools]
packages = ["mmore"]
package-dir = {"" = "src"}

[tool.pytest.ini_options]
filterwarnings = ["ignore::Warning"]
testpaths = ["tests"]

[tool.ruff]
exclude = ["src/mmore/run_retriever.py"]    # TODO: add back when GH CI bug is fixed

[tool.ruff.lint]
select = ["E", "F", "W", "I", "N"]
ignore = ["E501", "E402"]   # Avoid enforcing line-length violations (`E501`) and Module level import not at top of file (`E402`)

[tool.ruff.lint.per-file-ignores]
"__init__.py" = ["F401"]
"run_index_api.py" = ["N803", "N806"]<|MERGE_RESOLUTION|>--- conflicted
+++ resolved
@@ -60,13 +60,8 @@
     "openpyxl==3.1.5",
     "chonkie==0.2.1.post1",
     "langdetect>=1.0.9",
-<<<<<<< HEAD
-    "trafilatura==1.4.0",
-    "datatrove==0.5.0",
-=======
     "trafilatura==2.0.0",
     "datatrove==0.3.0",
->>>>>>> aa9c5f6b
     "validators==0.34.0",
     "bokeh",
     "motor==3.7.1",
