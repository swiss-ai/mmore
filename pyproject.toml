[build-system]
requires = ["setuptools", "setuptools-scm"]
build-backend = "setuptools.build_meta"

[project]
name = "mmore"
version = "1.0.0"
description = "mmore: Scalable multimodal document extraction pipeline for custom RAG integration."
readme = "README.md"
authors = [
    { name = "Alexandre Sallinen", email = "alexandre.sallinen@epfl.ch" },
    { name = "Paul Teiletche", email = "paul.teiletche@epfl.ch" },
    { name = "Marc-Antoine Allard", email = "marc-antoine.allard@epfl.ch" },
    { name = "Stefan Krsteski", email = "stefan.krsteski@epfl.ch" },
    { name = "David Kalajdzic", email = "david.kalajdzic@epfl.ch" },
    { name = "Michael Zhang", email = "michael.zhang@epfl.ch" },
    { name = "Matthias Meyer", email = "matthias.meyer@sdsc.ethz.ch" },
    { name = "Fabrice Nemo", email = "fabrice.nemo@epfl.ch" },
    { name = "Charlotte Meyer", email = "Charlotte.meyer@epfl.ch" },
    { name = "Grieder Lea", email = "lea.grieder@epfl.ch" },
    { name = "Matthew Meyer", email = "matthew.meyer@epfl.ch" },
    { name = "Achille Triomphe", email = "achille.triomphe@epfl.ch" }

]
requires-python = ">=3.10"
dependencies = [
    "numpy==1.26.3",
    "pandas==2.2.3",
    "datasets==2.19.1",
    "transformers==4.47.0",
    "fastapi[standard]",
    "fastapi==0.115.5",
    "fasteners==0.19",
    "uvicorn==0.32.1",
    "python-dotenv==1.0.1",
    "dacite==1.8.1",
    "click>=8.1.7",
    "dask[distributed]>=2025.2.0",
    "pytest>=8.3.4",
    "validators==0.34.0",
    "httpx==0.27.2",
    "Pillow",
    "PyMuPDF",
    "beautifulsoup4==4.13.4",
    "Unidecode",
    "clean-text",
    "docx2pdf",
    "lxml_html_clean",
    "python-docx",
    "python-pptx",
    "clean-text",
    "requests==2.32.3",
    "selenium==4.27.1",
    "surya-ocr>=0.8.3",
    "xlrd==2.0.1",
    "py7zr==0.22.0",
    "rarfile==4.2",
    "markdown==3.7",
    "markdownify==0.13.1",
    "marker-pdf==1.6.0",
    "moviepy==2.1.1",
    "openpyxl==3.1.5",
    "chonkie==0.2.1.post1",
    "langdetect>=1.0.9",
    "trafilatura==1.4.0",
    "datatrove==0.3.0",
    "validators==0.34.0",
    "bokeh",
    "motor==3.6.0",
    "mpmath==1.3.0",
    "networkx==3.4.2",
    "fastapi[standard]",
    "fastapi==0.115.5",
    "pydantic==2.10.4",
    "pymongo==4.9.2",
    "pymilvus==2.5.0",
    "milvus-model==0.2.12",
    "accelerate==1.6.0",
    "langchain-anthropic==0.3.4",
    "langchain-aws==0.2.22",
    "langchain-cohere==0.4.2",
    "langchain-huggingface==0.1.2",
    "langchain-milvus==0.1.8",
    "langchain-mistralai==0.2.7",
    "langchain-nvidia-ai-endpoints",
    "langchain-openai==0.3.7",
    "langchain==0.3.20",
    "langserve[all]==0.3.1",
    "ragas==0.2.6",
    "nltk>=3.9",
    "starlette==0.41.3",
    "typing_extensions==4.12.2",
    "sympy==1.14.0"
]

[project.optional-dependencies]
cpu = [
    "torch>=2.5.1",
]
cu124 = [
    "torch>=2.5.1",
]

<<<<<<< HEAD
rag = [
  "accelerate",
  "langchain-anthropic==0.3.4",
  "langchain-aws",
  "langchain-cohere==0.4.2",
  "langchain-huggingface==0.1.2",
  "langchain-milvus==0.1.8",
  "langchain-mistralai==0.2.7",
  "langchain-nvidia-ai-endpoints",
  "langchain-openai==0.3.7",
  "langchain==0.3.20",
  "langdetect>=1.0.9",
  "langserve[all]==0.3.1",
  "pymilvus==2.5.0",
  "milvus-model==0.2.12",
  "ragas==0.2.6",
  "nltk>=3.9",
]

dev = ["pytest>=8.0.0", "ruff>=0.4.0"]

=======
>>>>>>> c1e1f2a4
[tool.uv]
conflicts = [
  [
    { extra = "cpu" },
    { extra = "cu124" },
  ],
]

[tool.uv.sources]
torch = [
  { index = "pytorch-cpu", extra = "cpu", marker = "platform_system != 'Darwin'" },
  { index = "pytorch-cu124", extra="cu124", marker = "platform_machine != 'aarch64'"},
  # { url = "https://download.pytorch.org/whl/cu124/torch-2.5.1-cp311-cp311-linux_aarch64.whl", extra="cu124",  marker = "platform_machine == 'aarch64'" },
]

[[tool.uv.index]]
name = "pytorch-cpu"
url = "https://download.pytorch.org/whl/cpu"
explicit = true

[[tool.uv.index]]
name = "pytorch-cu124"
url = "https://download.pytorch.org/whl/cu124"
explicit = true

[tool.isort]
profile = "black"

[project.scripts]
<<<<<<< HEAD
mmore = "mmore:__main__"

[tool.pytest.ini_options]
filterwarnings = ["ignore::Warning"]
testpaths = ["tests"]

[tool.ruff.lint]
select = ["E", "F", "W", "I", "N"]

# Avoid enforcing line-length violations (`E501`)
ignore = ["E501"]

# Ignore `E402` (import violations) in all `__init__.py` files, and in selected subdirectories.
[tool.ruff.lint.per-file-ignores]
"__init__.py" = ["E402", "F401"]
=======
mmore = "mmore.cli:main"
>>>>>>> c1e1f2a4
<|MERGE_RESOLUTION|>--- conflicted
+++ resolved
@@ -101,7 +101,6 @@
     "torch>=2.5.1",
 ]
 
-<<<<<<< HEAD
 rag = [
   "accelerate",
   "langchain-anthropic==0.3.4",
@@ -123,8 +122,6 @@
 
 dev = ["pytest>=8.0.0", "ruff>=0.4.0"]
 
-=======
->>>>>>> c1e1f2a4
 [tool.uv]
 conflicts = [
   [
@@ -154,8 +151,7 @@
 profile = "black"
 
 [project.scripts]
-<<<<<<< HEAD
-mmore = "mmore:__main__"
+mmore = "mmore.cli:main"
 
 [tool.pytest.ini_options]
 filterwarnings = ["ignore::Warning"]
@@ -169,7 +165,4 @@
 
 # Ignore `E402` (import violations) in all `__init__.py` files, and in selected subdirectories.
 [tool.ruff.lint.per-file-ignores]
-"__init__.py" = ["E402", "F401"]
-=======
-mmore = "mmore.cli:main"
->>>>>>> c1e1f2a4
+"__init__.py" = ["E402", "F401"]