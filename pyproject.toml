[build-system]
requires = ["setuptools", "setuptools-scm"]
build-backend = "setuptools.build_meta"

[project]
name = "mmore"
version = "1.0.0"
description = "mmore: Scalable multimodal document extraction pipeline for custom RAG integration."
readme = "README.md"
authors = [
    { name = "Alexandre Sallinen", email = "alexandre.sallinen@epfl.ch" },
    { name = "Paul Teiletche", email = "paul.teiletche@epfl.ch" },
    { name = "Marc-Antoine Allard", email = "marc-antoine.allard@epfl.ch" },
    { name = "Stefan Krsteski", email = "stefan.krsteski@epfl.ch" },
    { name = "David Kalajdzic", email = "david.kalajdzic@epfl.ch" },
    { name = "Michael Zhang", email = "michael.zhang@epfl.ch" },
    { name = "Matthias Meyer", email = "matthias.meyer@sdsc.ethz.ch" },
    { name = "Fabrice Nemo", email = "fabrice.nemo@epfl.ch" },
    { name = "Charlotte Meyer", email = "Charlotte.meyer@epfl.ch" },
    { name = "Grieder Lea", email = "lea.grieder@epfl.ch" },
    { name = "Matthew Meyer", email = "matthew.meyer@epfl.ch" },
    { name = "Achille Triomphe", email = "achille.triomphe@epfl.ch" }

]
requires-python = ">=3.10"
dependencies = [
    "numpy==1.26.3",
    "pandas==2.2.3",
    "datasets==2.19.1",
<<<<<<< HEAD
    "transformers==4.52",
=======
    "transformers==4.52.4",
    "fastapi[standard]",
    "fastapi==0.115.5",
>>>>>>> 02dda8a7
    "fasteners==0.19",
    "uvicorn==0.34.3",
    "python-dotenv==1.0.1",
    "dacite==1.8.1",
    "click>=8.1.7",
    "dask[distributed]>=2025.2.0",
    "pytest>=8.3.4",
    "validators==0.34.0",
    "httpx==0.27.2",
    "Pillow",
    "PyMuPDF",
    "beautifulsoup4==4.13.4",
    "Unidecode",
    "clean-text",
    "docx2pdf",
    "lxml_html_clean",
    "python-docx",
    "python-pptx",
    "clean-text",
    "requests==2.32.4",
    "selenium==4.27.1",
    "surya-ocr>=0.8.3",
    "xlrd==2.0.1",
    "py7zr==0.22.0",
    "rarfile==4.2",
    "markdown==3.7",
    "markdownify==0.13.1",
    "marker-pdf==1.7.5",
    "moviepy==2.1.1",
    "openpyxl==3.1.5",
    "chonkie==0.2.1.post1",
    "langdetect>=1.0.9",
    "trafilatura==1.4.0",
    "datatrove==0.3.0",
    "validators==0.34.0",
    "bokeh",
    "motor==3.7.1",
    "mpmath==1.3.0",
    "networkx==3.4.2",
    "fastapi[standard]",
    "fastapi==0.115.13",
    "pydantic==2.10.4",
    "pymongo==4.13.2",
    "pymilvus==2.5.0",
    "milvus-model==0.2.12",
    "accelerate==1.7.0",
    "langchain-anthropic==0.3.4",
    "langchain-aws==0.2.22",
    "langchain-cohere==0.4.2",
    "langchain-huggingface==0.1.2",
    "langchain-milvus==0.1.8",
    "langchain-mistralai==0.2.7",
    "langchain-nvidia-ai-endpoints",
    "langchain-openai==0.3.7",
    "langchain==0.3.20",
    "langserve[all]==0.3.1",
    "ragas==0.2.6",
    "nltk>=3.9",
    "starlette==0.46",
    "typing_extensions==4.12.2",
    "sympy==1.14.0"
]

[project.optional-dependencies]
cpu = [
    "torch>=2.5.1",
]
cu124 = [
    "torch>=2.5.1",
]

rag = [
  "accelerate",
  "langchain-anthropic==0.3.4",
  "langchain-aws",
  "langchain-cohere==0.4.2",
  "langchain-huggingface==0.1.2",
  "langchain-milvus==0.1.8",
  "langchain-mistralai==0.2.7",
  "langchain-nvidia-ai-endpoints",
  "langchain-openai==0.3.7",
  "langchain==0.3.20",
  "langdetect>=1.0.9",
  "langserve[all]==0.3.1",
  "pymilvus==2.5.0",
  "milvus-model==0.2.12",
  "ragas==0.2.6",
  "nltk>=3.9",
]

dev = ["pytest>=8.0.0", "ruff>=0.4.0"]

[tool.uv]
conflicts = [
  [
    { extra = "cpu" },
    { extra = "cu124" },
  ],
]

[tool.uv.sources]
torch = [
  { index = "pytorch-cpu", extra = "cpu", marker = "platform_system != 'Darwin'" },
  { index = "pytorch-cu124", extra="cu124", marker = "platform_machine != 'aarch64'"},
  # { url = "https://download.pytorch.org/whl/cu124/torch-2.5.1-cp311-cp311-linux_aarch64.whl", extra="cu124",  marker = "platform_machine == 'aarch64'" },
]

[[tool.uv.index]]
name = "pytorch-cpu"
url = "https://download.pytorch.org/whl/cpu"
explicit = true

[[tool.uv.index]]
name = "pytorch-cu124"
url = "https://download.pytorch.org/whl/cu124"
explicit = true

[tool.isort]
profile = "black"

[project.scripts]
mmore = "mmore.cli:main"

[tool.pytest.ini_options]
filterwarnings = ["ignore::Warning"]
testpaths = ["tests"]

[tool.ruff]
exclude = ["src/mmore/run_retriever.py"]    # TODO: add back when GH CI bug is fixed

[tool.ruff.lint]
select = ["E", "F", "W", "I", "N"]
ignore = ["E501"]   # Avoid enforcing line-length violations (`E501`)

[tool.ruff.lint.per-file-ignores]
"__init__.py" = ["F401"]
"run_index_api.py" = ["N803", "N806"]<|MERGE_RESOLUTION|>--- conflicted
+++ resolved
@@ -27,13 +27,7 @@
     "numpy==1.26.3",
     "pandas==2.2.3",
     "datasets==2.19.1",
-<<<<<<< HEAD
-    "transformers==4.52",
-=======
     "transformers==4.52.4",
-    "fastapi[standard]",
-    "fastapi==0.115.5",
->>>>>>> 02dda8a7
     "fasteners==0.19",
     "uvicorn==0.34.3",
     "python-dotenv==1.0.1",
