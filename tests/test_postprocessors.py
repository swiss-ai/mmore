import os
import sys

import pytest

sys.path.append(os.path.dirname(os.path.dirname(__file__)))

from src.mmore.process.post_processor import BasePostProcessorConfig, load_postprocessor
from src.mmore.process.post_processor.chunker.multimodal import (
    MultimodalChunker,
    MultimodalChunkerConfig,
)
from src.mmore.process.post_processor.filter import FILTER_TYPES, FILTERS_LOADERS_MAP
from src.mmore.process.post_processor.filter.base import BaseFilter, BaseFilterConfig
from src.mmore.process.post_processor.ner import NERecognizer, NERExtractorConfig
from src.mmore.process.post_processor.tagger import load_tagger
from src.mmore.process.post_processor.tagger.base import BaseTaggerConfig
from src.mmore.process.post_processor.tagger.lang_detector import LangDetector
from src.mmore.process.post_processor.tagger.modalities import ModalitiesCounter
from src.mmore.process.post_processor.tagger.words import WordsCounter
from src.mmore.rag.llm import LLM
from src.mmore.type import MultimodalSample


# ------------------ Chunker Tests ------------------
def test_chunker_from_load_postprocessor():
    """
    Verify that load_postprocessor returns a MultimodalChunker when given a chunker config.
    """
    config_args = {"chunking_strategy": "sentence", "text_chunker_config": {}}
    base_config = BasePostProcessorConfig(type="chunker", args=config_args)
    processor = load_postprocessor(base_config)
    assert isinstance(processor, MultimodalChunker), (
        "Expected a MultimodalChunker instance."
    )


def test_chunker_process():
    """
    Test that the chunker splits a simple sentence-based text into multiple chunks.
    """
    config = MultimodalChunkerConfig(
        chunking_strategy="sentence",
        text_chunker_config={"chunk_size": 5, "chunk_overlap": 0},
    )
    chunker = MultimodalChunker.from_config(config)
    sample = MultimodalSample(
        text="Hello world. This is a test.", modalities=[], metadata={}
    )
    chunks = chunker.process(sample)
    # Expect 2 chunks for the 2 sentences
    assert len(chunks) == 2, f"Expected 2 chunks, got {len(chunks)}"
    assert chunks[0].text.strip() == "Hello world.", (
        f"Unexpected first chunk: {chunks[0].text}"
    )
    assert chunks[1].text.strip() == "This is a test.", (
        f"Unexpected second chunk: {chunks[1].text}"
    )


# ------------------ Filter Tests ------------------


# Define a dummy filter to use with the unified loader.
class DummyFilter(BaseFilter):
    def __init__(self, name: str):
        super().__init__(name)

    @classmethod
    def from_config(cls, config: BaseFilterConfig) -> "DummyFilter":
        # Use the config name if available, otherwise default to "dummy_filter"
        return cls(name=config.name or "dummy_filter")

    def filter(self, sample: MultimodalSample) -> bool:
        return True


# Patch the filter loaders mapping and supported types for the dummy filter.
_original_filters_loaders_map = FILTERS_LOADERS_MAP.copy()
_original_filter_type = FILTER_TYPES[:]
FILTERS_LOADERS_MAP["dummy_filter"] = DummyFilter
FILTER_TYPES.append("dummy_filter")


def test_filter_from_load_postprocessor():
    """
    Verify that load_postprocessor returns a DummyFilter when given a dummy filter config.
    """
    config_args = {"type": "dummy_filter", "args": {}}
    base_config = BasePostProcessorConfig(type="dummy_filter", args=config_args)
    processor = load_postprocessor(base_config)
    assert isinstance(processor, DummyFilter), "Expected a DummyFilter instance."

    # Restore the original mappings to avoid side effects.
    FILTERS_LOADERS_MAP.clear()
    FILTERS_LOADERS_MAP.update(_original_filters_loaders_map)
    FILTER_TYPES[:] = _original_filter_type



def test_filter_process():
    """
    Test that the filter post processor correctly processes a sample.
    Two dummy filters are defined:
      - One that always accepts the sample.
      - One that always rejects the sample.
    """

    # Dummy filter that always accepts the sample.
    class DummyAcceptFilter(BaseFilter):
        def filter(self, sample: MultimodalSample) -> bool:
            return True

    # Dummy filter that always rejects the sample.
    class DummyRejectFilter(BaseFilter):
        def filter(self, sample: MultimodalSample) -> bool:
            return False

    sample = MultimodalSample(text="Sample text", modalities=[], metadata={}, id="1")

    accept_filter = DummyAcceptFilter("dummy_accept")
    accepted = accept_filter.process(sample)
    # When filter returns True, process() should return the sample wrapped in a list.
    assert accepted == [sample], (
        f"Expected sample to be kept when filter returns True, got {accepted}"
    )

    reject_filter = DummyRejectFilter("dummy_reject")
    rejected = reject_filter.process(sample)
    # When filter returns False, process() should return an empty list.
    assert rejected == [], (
        f"Expected sample to be rejected when filter returns False, got {rejected}"
    )


# ------------------ NER Tests ------------------


# Dummy LLM that always returns a fixed extraction output.
class DummyLLM:
    def __call__(self, input, config=None):
        # This output string has one entity record.
        # It uses the specified delimiters: tuple_delimiter = "<|>", record_delimiter = "##"
        # and no extra record is added.
        return '("entity"<|>HELLO WORLD<|>ORGANIZATION<|>A SAMPLE ORGANIZATION)'


def test_ner_from_config():
    """
    Verify that NERecognizer.from_config returns an instance of NERecognizer.
    """
    # Patch LLM.from_config to return our dummy LLM regardless of input.
    original_llm_from_config = LLM.from_config
    LLM.from_config = lambda cfg: DummyLLM()

    config = NERExtractorConfig(
        llm={"dummy": "dummy"},  # dummy config; our lambda ignores it
        prompt="dummy prompt",  # a simple string; PromptTemplate.from_template() will be used
        entity_types=["ORGANIZATION"],
        tuple_delimiter="<|>",
        record_delimiter="##",
        completion_delimiter="<|COMPLETE|>",
    )
    recognizer = NERecognizer.from_config(config)
    assert isinstance(recognizer, NERecognizer), "Expected NERecognizer instance."

    # Restore the original method.
    LLM.from_config = original_llm_from_config


def test_ner_process():
    """
    Test that NERecognizer.process extracts entities correctly from a sample.
    The dummy LLM always returns an output with one entity:
      ("entity"<|>HELLO WORLD<|>ORGANIZATION<|>A SAMPLE ORGANIZATION)
    which should add to the sample's metadata a list with one dictionary.
    """
    original_llm_from_config = LLM.from_config
    LLM.from_config = lambda cfg: DummyLLM()

    config = NERExtractorConfig(
        llm={"dummy": "dummy"},
        prompt="dummy prompt",
        entity_types=["ORGANIZATION"],
        tuple_delimiter="<|>",
        record_delimiter="##",
        completion_delimiter="<|COMPLETE|>",
    )
    recognizer = NERecognizer.from_config(config)

    sample = MultimodalSample(
        text="Some irrelevant text", modalities=[], metadata={}, id="1"
    )
    processed_samples = recognizer.process(sample)

    # The process() method should return a list with one sample.
    assert isinstance(processed_samples, list), "Expected process() to return a list."
    # The sample's metadata should include an 'ner' key.
    assert "ner" in sample.metadata, "Expected sample.metadata to include key 'ner'."

    ner_entities = sample.metadata["ner"]
    # We expect one entity: HELLO WORLD as an ORGANIZATION with the given description.
    assert len(ner_entities) == 1, f"Expected 1 entity, got {len(ner_entities)}."
    entity_info = ner_entities[0]
    assert entity_info.get("entity") == "HELLO WORLD", (
        f"Unexpected entity name: {entity_info.get('entity')}"
    )
    assert entity_info.get("type") == "ORGANIZATION", (
        f"Unexpected entity type: {entity_info.get('type')}"
    )
    assert entity_info.get("description") == ["A SAMPLE ORGANIZATION"], (
        f"Unexpected entity description: {entity_info.get('description')}"
    )

    # Restore the original LLM.from_config
    LLM.from_config = original_llm_from_config


# ------------- Loader Tests -------------

# ---------------------------------------------------------------------------
# Monkey-patch the tagger classes to add a minimal from_config method.
# This enables load_tagger() to instantiate them.
# ---------------------------------------------------------------------------
if not hasattr(WordsCounter, "from_config"):
    WordsCounter.from_config = classmethod(lambda cls, config: cls())
if not hasattr(ModalitiesCounter, "from_config"):
    ModalitiesCounter.from_config = classmethod(lambda cls, config: cls())
if not hasattr(LangDetector, "from_config"):
    LangDetector.from_config = classmethod(lambda cls, config: cls())


def test_tagger_from_load_tagger_words():
    """
    Verify that load_tagger returns a WordsCounter when given a words_counter config.
    """
    config = BaseTaggerConfig(type="words_counter", args={})
    tagger = load_tagger(config)
    assert isinstance(tagger, WordsCounter), "Expected a WordsCounter instance."


def test_tagger_from_load_tagger_modalities():
    """
    Verify that load_tagger returns a ModalitiesCounter when given a modalities_counter config.
    """
    config = BaseTaggerConfig(type="modalities_counter", args={})
    tagger = load_tagger(config)
    assert isinstance(tagger, ModalitiesCounter), (
        "Expected a ModalitiesCounter instance."
    )


def test_tagger_from_load_tagger_lang_detector():
    """
    Verify that load_tagger returns a LangDetector when given a lang_detector config.
    """
    config = BaseTaggerConfig(type="lang_detector", args={})
    tagger = load_tagger(config)
    assert isinstance(tagger, LangDetector), "Expected a LangDetector instance."


def test_tagger_load_invalid_type():
    """
    Verify that load_tagger raises a ValueError when given an unrecognized tagger type.
    """
    config = BaseTaggerConfig(type="unknown_tagger", args={})
    with pytest.raises(ValueError, match="Unrecognized tagger type"):
        load_tagger(config)


# ------------- Process Tests -------------


def test_tagger_process_words_counter():
    """
    Test that the WordsCounter tagger computes the word count correctly.
    The process() method should add a "word_count" metadata key to the sample.
    """
    config = BaseTaggerConfig(type="words_counter", args={})
    tagger = load_tagger(config)
    sample = MultimodalSample(
        text="Hello world, this is a test", modalities=[], metadata={}, id="1"
    )
    processed = tagger.process(sample)
    expected_count = len(sample.text.split())
    # WordsCounter's default metadata_key is set in its __init__ to 'word_count'
    assert sample.metadata.get("word_count") == expected_count, (
        f"Expected word_count {expected_count}, got {sample.metadata.get('word_count')}"
    )
    assert isinstance(processed, list), "Expected process() to return a list."


def test_tagger_process_modalities_counter():
    """
    Test that the ModalitiesCounter tagger returns the correct count of modalities.
    The process() method should add a "modalities_count" metadata key to the sample.
    """
    config = BaseTaggerConfig(type="modalities_counter", args={})
    tagger = load_tagger(config)
    sample = MultimodalSample(
        text="Some text", modalities=["img1", "img2", "video1"], metadata={}, id="2"
    )
    processed = tagger.process(sample)
    expected_count = len(sample.modalities)
    # ModalitiesCounter's default metadata_key is 'modalities_count'
    assert sample.metadata.get("modalities_count") == expected_count, (
        f"Expected modalities_count {expected_count}, got {sample.metadata.get('modalities_count')}"
    )
    assert isinstance(processed, list), "Expected process() to return a list."


def test_tagger_process_lang_detector():
    """
    Test that the LangDetector tagger detects the language of the sample text.
    The process() method should add a "lang" metadata key to the sample.
    """
    config = BaseTaggerConfig(type="lang_detector", args={})
    tagger = load_tagger(config)
    # Provide text clearly in English.
    sample = MultimodalSample(
        text="Hello world, this is an English sentence.",
        modalities=[],
        metadata={},
        id="3",
    )
    processed = tagger.process(sample)
    detected_lang = sample.metadata.get("lang")
    # langdetect typically returns "en" for English.
<<<<<<< HEAD
    assert detected_lang in ["en", "EN"], (
        f"Expected detected language 'en', got {detected_lang}"
    )
=======
    assert detected_lang in [
        "en",
        "EN",
    ], f"Expected detected language 'en', got {detected_lang}"
>>>>>>> d34f54f9
    assert isinstance(processed, list), "Expected process() to return a list."<|MERGE_RESOLUTION|>--- conflicted
+++ resolved
@@ -97,7 +97,6 @@
     FILTER_TYPES[:] = _original_filter_type
 
 
-
 def test_filter_process():
     """
     Test that the filter post processor correctly processes a sample.
@@ -326,14 +325,7 @@
     processed = tagger.process(sample)
     detected_lang = sample.metadata.get("lang")
     # langdetect typically returns "en" for English.
-<<<<<<< HEAD
     assert detected_lang in ["en", "EN"], (
         f"Expected detected language 'en', got {detected_lang}"
     )
-=======
-    assert detected_lang in [
-        "en",
-        "EN",
-    ], f"Expected detected language 'en', got {detected_lang}"
->>>>>>> d34f54f9
     assert isinstance(processed, list), "Expected process() to return a list."