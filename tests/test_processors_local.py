--- conflicted
+++ resolved
@@ -1,40 +1,26 @@
 import os
-<<<<<<< HEAD
 import pytest
+from PIL import Image
 from unittest.mock import patch, MagicMock
-from PIL import Image
-
-=======
 
 from marker.output import MarkdownOutput
 
 from mmore.process.processors.base import ProcessorConfig
->>>>>>> c5aa9511
 from mmore.process.processors.docx_processor import DOCXProcessor
 from mmore.process.processors.eml_processor import EMLProcessor
 from mmore.process.processors.md_processor import MarkdownProcessor
-from mmore.process.processors.media_processor import MediaProcessor
+from mmore.process.processors.media_processor import MediaProcessor, MistralOCRImageAnalyzer, SmolDoclingImageAnalyzer
 from mmore.process.processors.pdf_processor import PDFProcessor
 from mmore.process.processors.pptx_processor import PPTXProcessor
 from mmore.process.processors.spreadsheet_processor import SpreadsheetProcessor
-<<<<<<< HEAD
-from mmore.process.processors.base import ProcessorConfig
-from mmore.process.processors.pdf_processor import PDFProcessor, SmolDoclingImageAnalyzer, MistralOCRImageAnalyzer
 from mmore.process.processors.txt_processor import TextProcessor
 from mmore.process.processors.url_processor import URLProcessor
-from mmore.type import FileDescriptor, MultimodalSample, MultimodalRawInput
-
-from marker.output import MarkdownOutput
+from mmore.type import FileDescriptor, MultimodalRawInput, MultimodalSample
 
 """
 If you get an error when running tests with pytest, Run tests with: PYTHONPATH=$(pwd) pytest tests/test_processors_local.py.  
 This is required because the project follows a "src" layout, and setting PYTHONPATH ensures Python correctly resolves "src.mmore..." imports.
 """
-=======
-from mmore.process.processors.txt_processor import TextProcessor
-from mmore.process.processors.url_processor import URLProcessor
-from mmore.type import FileDescriptor
->>>>>>> c5aa9511
 
 """
 If you get an error when running tests with pytest, Run tests with: PYTHONPATH=$(pwd) pytest tests/test_processors_local.py.
@@ -60,31 +46,11 @@
     assert result.text, "Text should not be empty"
     assert isinstance(result.modalities, list), "Modalities should be a list"
 
-<<<<<<< HEAD
-=======
-
->>>>>>> c5aa9511
+
 def test_docx_no_image_extraction():
     sample_file = os.path.join(SAMPLES_DIR, "docx", "ums.docx")
     # Assert that the sample file exists.
     assert os.path.exists(sample_file), f"Sample file not found: {sample_file}"
-<<<<<<< HEAD
-    
-    # Disable image extraction by setting "extract_images" to False.
-    config = ProcessorConfig(custom_config={"output_path": "tmp", "extract_images": False, "attachment_tag": "<attachment>"})
-    processor = DOCXProcessor(config=config)
-    
-    # Process the DOCX file.
-    result = processor.process(sample_file)
-    
-    # Combine the extracted text into a single string for easy checking.
-    combined_text = " ".join(result.text) if isinstance(result.text, list) else result.text
-    
-    # Ensure that the attachment placeholder is not present.
-    assert "<attachment>" not in combined_text, "Attachment tag should not appear when image extraction is disabled."
-    # Verify that no images were extracted.
-    assert len(result.modalities) == 0, "Expected no images when image extraction is disabled."
-=======
 
     # Disable image extraction by setting "extract_images" to False.
     config = ProcessorConfig(
@@ -113,7 +79,6 @@
         "Expected no images when image extraction is disabled."
     )
 
->>>>>>> c5aa9511
 
 #  ------------------ EML Processor Tests ------------------
 def test_eml_process_standard():
@@ -127,10 +92,7 @@
     assert result.text, "Text should not be empty"
     assert isinstance(result.modalities, list), "Modalities should be a list"
 
-<<<<<<< HEAD
-=======
-
->>>>>>> c5aa9511
+
 def test_eml_headers_present():
     """
     Test that the processed EML file includes email headers: From, To, Subject, and Date
@@ -145,21 +107,14 @@
     # Ensure that the text field is not empty
     assert result.text, "Text should not be empty"
     # Combine text segments into one string
-<<<<<<< HEAD
-    combined_text = " ".join(result.text) if isinstance(result.text, list) else result.text
-=======
     combined_text = (
         " ".join(result.text) if isinstance(result.text, list) else result.text
     )
->>>>>>> c5aa9511
     expected_headers = ["From:", "To:", "Subject:", "Date:"]
     # Assert each header is present
     for header in expected_headers:
         assert header in combined_text, f"{header} not found in the processed text"
-<<<<<<< HEAD
-=======
-
->>>>>>> c5aa9511
+
 
 # ------------------ Markdown Processor Tests ------------------
 def test_md_process_standard():
@@ -173,10 +128,7 @@
     assert result.text, "Text should not be empty"
     assert isinstance(result.modalities, list), "Modalities should be a list"
 
-<<<<<<< HEAD
-=======
-
->>>>>>> c5aa9511
+
 def test_md_image_extraction():
     """
     Test that the processor correctly extracts images and replaces image tags with the attachment placeholder.
@@ -187,19 +139,6 @@
     assert os.path.exists(sample_file), f"Sample file not found: {sample_file}"
     custom_attachment_tag = "<attachment>"
     # Set extract images to True explicitly
-<<<<<<< HEAD
-    config = ProcessorConfig(custom_config={"output_path": "tmp", "extract_images": True})
-    processor = MarkdownProcessor(config=config)
-    # Process file
-    result = processor.process(sample_file)
-    combined_text = " ".join(result.text) if isinstance(result.text, list) else result.text
-    # Count the number of attachment placeholders inserted in text
-    placeholder_count = combined_text.count(custom_attachment_tag)
-    assert placeholder_count == 2, f"Expected 2 attachment placeholders, found {placeholder_count}"
-    # Assert that modalities is a list and that two images were extracted
-    assert isinstance(result.modalities, list), "Modalities should be a list"
-    assert len(result.modalities) == 2, f"Expected 2 images in modalities, found {len(result.modalities)}"
-=======
     config = ProcessorConfig(
         custom_config={"output_path": "tmp", "extract_images": True}
     )
@@ -220,19 +159,12 @@
         f"Expected 2 images in modalities, found {len(result.modalities)}"
     )
 
->>>>>>> c5aa9511
 
 # ------------------ Media Processor Tests ------------------
 def test_media_process_standard():
     sample_file = os.path.join(SAMPLES_DIR, "media", "video.mp4")
     # Assert that the file exists beforre attempting to process it
     assert os.path.exists(sample_file), f"Sample file not found: {sample_file}"
-<<<<<<< HEAD
-    config = ProcessorConfig(custom_config={"normal_model": "model-name", "output_path": "tmp"})
-    processor = MediaProcessor(config=config)
-    # Overriding load_models function with a lambda to bypass the actual model loading and heavy dependencies
-    processor.load_models = lambda fast_mode=False: setattr(processor, 'pipelines', [lambda x: {"text": "dummy transcription"}])
-=======
     config = ProcessorConfig(
         custom_config={"normal_model": "model-name", "output_path": "tmp"}
     )
@@ -241,30 +173,19 @@
     processor.load_models = lambda self=None, fast_mode=False: setattr(
         processor, "pipelines", [lambda x: {"text": "dummy transcription"}]
     )
->>>>>>> c5aa9511
     processor.load_models()
     # Process file
     result = processor.process(sample_file)
     assert result.text, "Text should not be empty"
     assert isinstance(result.modalities, list), "Modalities should be a list"
 
-<<<<<<< HEAD
-=======
-
->>>>>>> c5aa9511
+
 def test_media_process_batch():
     # Create a list of sample files
     sample_file = os.path.join(SAMPLES_DIR, "media", "video.mp4")
     assert os.path.exists(sample_file), f"Sample file not found: {sample_file}"
     files = [sample_file, sample_file, sample_file]
     # Create a configuration and processor instance
-<<<<<<< HEAD
-    config = ProcessorConfig(custom_config={"normal_model": "model-name", "output_path": "tmp"})
-    processor = MediaProcessor(config=config)
-    # Overriding load_models function with a lambda to bypass the actual model loading and heavy dependencies
-    processor.load_models = lambda fast_mode=False: setattr(
-        processor, 'pipelines', [lambda x: {"text": "dummy transcription"} for _ in processor.devices]
-=======
     config = ProcessorConfig(
         custom_config={"normal_model": "model-name", "output_path": "tmp"}
     )
@@ -274,57 +195,23 @@
         processor,
         "pipelines",
         [lambda x: {"text": "dummy transcription"} for _ in processor.devices],
->>>>>>> c5aa9511
     )
     processor.load_models()
     # Call process_batch with a dummy num_workers value
     results = processor.process_batch(files, fast_mode=False, num_workers=1)
     # Verify that each file in the batch produces a result with non-empty text and a list of modalities.
-<<<<<<< HEAD
-    assert len(results) == len(files), "Number of results should match number of files processed."
-=======
     assert len(results) == len(files), (
         "Number of results should match number of files processed."
     )
->>>>>>> c5aa9511
     for result in results:
         assert result.text, "Text should not be empty"
         assert isinstance(result.modalities, list), "Modalities should be a list"
 
-<<<<<<< HEAD
-=======
-
->>>>>>> c5aa9511
+
 # ------------------ PPTX Processor Tests ------------------
 def test_pptx_process_standard():
     sample_file = os.path.join(SAMPLES_DIR, "pptx", "ada.pptx")
     # Assert that the file exists beforre attempting to process it
-<<<<<<< HEAD
-    assert os.path.exists(sample_file), f"Sample file not found: {sample_file}"
-    config = ProcessorConfig(custom_config={"output_path": "tmp"})
-    processor = PPTXProcessor(config=config)
-    # Process file
-    result = processor.process(sample_file)
-    assert result.text, "Text should not be empty"
-    assert isinstance(result.modalities, list), "Modalities should be a list"
-
-def test_pptx_extract_notes():
-    """
-    Verify that PPTXProcessor correctly extracts slide notes.
-    """
-    sample_file = os.path.join(SAMPLES_DIR, "pptx", "ada.pptx")
-    assert os.path.exists(sample_file), f"Sample file not found: {sample_file}"
-    
-    config = ProcessorConfig(custom_config={"output_path": "tmp"})
-    processor = PPTXProcessor(config=config)
-    
-    result = processor.process(sample_file)
-    # Combine the text segments for easy searching
-    combined_text = " ".join(result.text) if isinstance(result.text, list) else result.text
-
-    expected_text = "Data analysis has multiple facets and approaches"  
-    assert expected_text in combined_text, f"Expected notes not found in extracted text: {combined_text}"
-=======
     assert os.path.exists(sample_file), f"Sample file not found: {sample_file}"
     config = ProcessorConfig(custom_config={"output_path": "tmp"})
     processor = PPTXProcessor(config=config)
@@ -355,7 +242,6 @@
         f"Expected notes not found in extracted text: {combined_text}"
     )
 
->>>>>>> c5aa9511
 
 # ------------------ Spreadsheet Processor Tests ------------------
 def test_spreadsheet_process_standard():
@@ -369,10 +255,7 @@
     assert result.text, "Text should not be empty"
     assert isinstance(result.modalities, list), "Modalities should be a list"
 
-<<<<<<< HEAD
-=======
-
->>>>>>> c5aa9511
+
 def test_spreadsheet_multi_sheet_content():
     """
     Test that SpreadsheetProcessor correctly extracts text from multiple sheets
@@ -380,18 +263,6 @@
     """
     sample_file = os.path.join(SAMPLES_DIR, "spreadsheet", "survey.xlsx")
     assert os.path.exists(sample_file), f"Sample file not found: {sample_file}"
-<<<<<<< HEAD
-    
-    config = ProcessorConfig(custom_config={"extract_images": True, "output_path": "tmp"})
-    processor = SpreadsheetProcessor(config=config)
-    
-    result = processor.process(sample_file)
-    # Verify text was extracted
-    assert result.text, "Expected some text in spreadsheet."
-    
-    # Convert extracted text to a single string for easy searching
-    combined_text = " ".join(result.text) if isinstance(result.text, list) else result.text
-=======
 
     config = ProcessorConfig(
         custom_config={"extract_images": True, "output_path": "tmp"}
@@ -406,19 +277,10 @@
     combined_text = (
         " ".join(result.text) if isinstance(result.text, list) else result.text
     )
->>>>>>> c5aa9511
 
     # 1) Confirm that the names of each sheet appear in the extracted text
     expected_sheet_names = ["Form Responses 1"]
     for sheet_name in expected_sheet_names:
-<<<<<<< HEAD
-        assert sheet_name in combined_text, f"Didn't find '{sheet_name}' in extracted text."
-
-    # 2) Check for specific cell content that should exist in the file
-    expected_snippets = ["What is your current educational enrollment status?", "What is your gender?", "Master's Degree", "Female"]
-    for snippet in expected_snippets:
-        assert snippet in combined_text, f"Expected '{snippet}' not found in spreadsheet text."
-=======
         assert sheet_name in combined_text, (
             f"Didn't find '{sheet_name}' in extracted text."
         )
@@ -434,38 +296,17 @@
         assert snippet in combined_text, (
             f"Expected '{snippet}' not found in spreadsheet text."
         )
->>>>>>> c5aa9511
 
     # 3) Since there are no images, confirm modalities is empty
     assert isinstance(result.modalities, list), "Modalities should be a list."
     assert len(result.modalities) == 0, "Expected no images in this spreadsheet."
-<<<<<<< HEAD
-=======
-
->>>>>>> c5aa9511
+
 
 ## ------------------ PDF Processor Tests ------------------
 def test_pdf_process_standard():
     sample_file = os.path.join(SAMPLES_DIR, "pdf", "calendar.pdf")
     # Assert that the file exists beforre attempting to process it
     assert os.path.exists(sample_file), f"Sample file not found {sample_file}"
-<<<<<<< HEAD
-    config = ProcessorConfig(custom_config={
-        "extract_images": True,
-        "attachment_tag": "<attachment>",
-        "output_path": "tmp"
-    })
-    processor = PDFProcessor(config=config)
-    processor.converter = lambda file_path: MarkdownOutput(
-    markdown="dummy rendered content with ![](dummy.jpg)",
-    images={"dummy.jpg": "dummy image data"},
-    metadata={})
-    # Process file
-    result = processor.process(sample_file)   
-    assert result.text, "Text should not be empty"
-    assert isinstance(result.modalities, list), "Modalities should be a list"
-
-=======
     config = ProcessorConfig(
         custom_config={
             "extract_images": True,
@@ -487,23 +328,27 @@
     assert isinstance(result.modalities, list), "Modalities should be a list"
 
 
->>>>>>> c5aa9511
 def test_pdf_process_fast():
     sample_file = os.path.join(SAMPLES_DIR, "pdf", "calendar.pdf")
     # Assert that the file exists beforre attempting to process it
     assert os.path.exists(sample_file), f"Sample file not found {sample_file}"
-<<<<<<< HEAD
-    config = ProcessorConfig(custom_config={
-        "extract_images": True,
-        "attachment_tag": "<attachment>",
-        "output_path": "tmp"
-    })
+    config = ProcessorConfig(
+        custom_config={
+            "extract_images": True,
+            "attachment_tag": "<attachment>",
+            "output_path": "tmp",
+        }
+    )
     processor = PDFProcessor(config=config)
-    processor.converter = lambda file_path: "dummy rendered content with ![](dummy.jpg)"
-    # Process file
-    result = processor.process_fast(sample_file)   
-    assert result.text, "Text should not be empty"
-    assert isinstance(result.modalities, list), "Modalities should be a list"
+    processor.converter = (  # pyright: ignore[reportAttributeAccessIssue]
+        lambda file_path: "dummy rendered content with ![](dummy.jpg)"
+    )
+    # Process file
+    result = processor.process_fast(sample_file)
+    assert result.text, "Text should not be empty"
+    assert isinstance(result.modalities, list), "Modalities should be a list"
+
+    # ------------------ Text Processor Tests ------------------
 
 def test_pdf_image_analysis_smoldocling():
     """Test that the PDF processor correctly analyzes images using SmolDocling"""
@@ -605,27 +450,6 @@
                 mock_process_fast.assert_called_once()
 
     # ------------------ Text Processor Tests ------------------
-=======
-    config = ProcessorConfig(
-        custom_config={
-            "extract_images": True,
-            "attachment_tag": "<attachment>",
-            "output_path": "tmp",
-        }
-    )
-    processor = PDFProcessor(config=config)
-    processor.converter = (  # pyright: ignore[reportAttributeAccessIssue]
-        lambda file_path: "dummy rendered content with ![](dummy.jpg)"
-    )
-    # Process file
-    result = processor.process_fast(sample_file)
-    assert result.text, "Text should not be empty"
-    assert isinstance(result.modalities, list), "Modalities should be a list"
-
-    # ------------------ Text Processor Tests ------------------
-
-
->>>>>>> c5aa9511
 def test_text_process_standard():
     sample_file = os.path.join(SAMPLES_DIR, "txt", "test.txt")
     # Assert that the text sample file exists.
@@ -635,35 +459,49 @@
     result = processor.process(sample_file)
     # Verify that some text is extracted and no image modalities are returned.
     assert result.text, "Text should not be empty"
-<<<<<<< HEAD
-    assert isinstance(result.modalities, list) and len(result.modalities) == 0, "Modalities should be an empty list"
-=======
     assert isinstance(result.modalities, list) and len(result.modalities) == 0, (
         "Modalities should be an empty list"
     )
 
->>>>>>> c5aa9511
 
 # ------------------ URL Processor Tests ------------------
 def test_url_process_standard():
     sample_url = "http://example.com"
-<<<<<<< HEAD
-    config = ProcessorConfig(custom_config={"extract_images": False, "output_path": "tmp", "attachment_tag": "<attachment>"})
+    config = ProcessorConfig(
+    custom_config={
+            "extract_images": False,
+            "output_path": "tmp",
+            "attachment_tag": "<attachment>",
+        }
+    )
     processor = URLProcessor(config=config)
     result = processor.process(sample_url)
-    combined_text = " ".join(result.text) if isinstance(result.text, list) else result.text
+    combined_text = (
+        " ".join(result.text) if isinstance(result.text, list) else result.text
+    )
     # Expect that the text from example.com contains "illustrative examples".
-    assert "illustrative examples" in combined_text, "Expected 'illustrative examples' in extracted text from http://example.com"
-    assert isinstance(result.modalities, list), "Modalities should be a list"
+    assert "illustrative examples" in combined_text, (
+        "Expected 'illustrative examples' in extracted text from http://example.com"
+    )
+    assert isinstance(result.modalities, list), "Modalities should be a list"
+
 
 def test_url_process_invalid():
     sample_url = "http://thisurldoesnotexist.tld"
-    config = ProcessorConfig(custom_config={"extract_images": False, "output_path": "tmp", "attachment_tag": "<attachment>"})
+    config = ProcessorConfig(
+        custom_config={
+            "extract_images": False,
+            "output_path": "tmp",
+            "attachment_tag": "<attachment>",
+        }
+    )
     processor = URLProcessor(config=config)
     result = processor.process(sample_url)
     # If URL processing fails, expect empty text and no modalities.
     assert not result.text, "Expected empty text for invalid URL"
-    assert isinstance(result.modalities, list) and len(result.modalities) == 0, "Expected no modalities for invalid URL"
+    assert isinstance(result.modalities, list) and len(result.modalities) == 0, (
+        "Expected no modalities for invalid URL"
+    )
 
 # ------------------ Image Analyzer Tests ------------------
 def test_smoldocling_analyzer():
@@ -755,41 +593,4 @@
         batch_results = analyzer.analyze_batch([test_image, test_image])
         assert len(batch_results) == 2, "Should return results for each image"
         assert batch_results[0] == "OCR text from Mistral", "First result should match expected output"
-        assert mock_post.call_count == 2, "API should be called once per image"
-=======
-    config = ProcessorConfig(
-        custom_config={
-            "extract_images": False,
-            "output_path": "tmp",
-            "attachment_tag": "<attachment>",
-        }
-    )
-    processor = URLProcessor(config=config)
-    result = processor.process(sample_url)
-    combined_text = (
-        " ".join(result.text) if isinstance(result.text, list) else result.text
-    )
-    # Expect that the text from example.com contains "illustrative examples".
-    assert "illustrative examples" in combined_text, (
-        "Expected 'illustrative examples' in extracted text from http://example.com"
-    )
-    assert isinstance(result.modalities, list), "Modalities should be a list"
-
-
-def test_url_process_invalid():
-    sample_url = "http://thisurldoesnotexist.tld"
-    config = ProcessorConfig(
-        custom_config={
-            "extract_images": False,
-            "output_path": "tmp",
-            "attachment_tag": "<attachment>",
-        }
-    )
-    processor = URLProcessor(config=config)
-    result = processor.process(sample_url)
-    # If URL processing fails, expect empty text and no modalities.
-    assert not result.text, "Expected empty text for invalid URL"
-    assert isinstance(result.modalities, list) and len(result.modalities) == 0, (
-        "Expected no modalities for invalid URL"
-    )
->>>>>>> c5aa9511
+        assert mock_post.call_count == 2, "API should be called once per image"