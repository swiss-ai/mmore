# tests/test_indexer.py

import json
import os
import sys
from unittest.mock import MagicMock, patch

import numpy as np
import pytest

sys.path.append(os.path.dirname(os.path.dirname(__file__)))
from src.mmore.index.indexer import Indexer, IndexerConfig

# Import run_index from the correct package path:
from src.mmore.run_index import index
from src.mmore.type import MultimodalSample


@pytest.fixture
def sample_jsonl(tmp_path):
    """Creates a temporary JSONL file with sample documents."""
    path = tmp_path / "sample_docs.jsonl"
    sample_data = [
        {"id": "1", "text": "Document text 1", "modalities": [], "metadata": {}},
        {
            "id": "2",
            "text": "Document text 2",
            "modalities": [],
            "metadata": {"author": "Alice"},
        },
    ]
    with open(path, "w", encoding="utf-8") as f:
        for entry in sample_data:
            f.write(json.dumps(entry) + "\n")
    return path


<<<<<<< HEAD
def test_load_results(sample_jsonl):
    """
    Tests that load_results() properly reads JSONL files and returns a list of MultimodalSample objects
    """
    results = load_results(str(sample_jsonl))
    assert len(results) == 2, "Should load exactly 2 documents"
    assert isinstance(results[0], MultimodalSample), (
        "Should return MultimodalSample objects"
    )
    # If your code overrides the .id, don't check for '1':
    assert "Document text 1" in results[0].text
    assert results[1].metadata.get("author") == "Alice"


=======
>>>>>>> d34f54f9
@patch("src.mmore.run_index.Indexer.from_documents")
def test_index_invocation(mock_from_documents, sample_jsonl):
    """
    Tests that index function loads the config and calls Indexer.from_documents.
    """
    mock_indexer_config = MagicMock()
    mock_indexer_config.collection_name = "test_collection"
    mock_indexer_config.documents_path = str(sample_jsonl)

    # Patch load_config so it returns the mock config
    with patch("src.mmore.run_index.load_config", return_value=mock_indexer_config):
        index(config_file="fake_config.yml")
    mock_from_documents.assert_called_once()

    # Confirm the correct collection name is passed
    call_args = mock_from_documents.call_args[1]  # call_args is (args, kwargs)
    assert call_args["collection_name"] == "test_collection"


@patch("src.mmore.index.indexer.MilvusClient")
@patch("src.mmore.index.indexer.DenseModel.from_config")
@patch("src.mmore.index.indexer.SparseModel.from_config")
def test_indexer_integration(
    mock_sparse_model, mock_dense_model, mock_milvus_client, sample_jsonl
):
    """
    Tests the Indexer class with mocked embeddings & Milvus.
    """
    mock_dense_model.return_value.embed_documents.return_value = [
        np.array([0.01, 0.02]),
        np.array([0.03, 0.04]),
    ]
    mock_sparse_model.return_value.embed_documents.return_value = [
        np.array([0, 1]),
        np.array([1, 0]),
    ]

    # Mock Milvus
    client_instance = mock_milvus_client.return_value
    client_instance.has_collection.return_value = False
    client_instance.insert.return_value = {"insert_count": 2}

    # Build IndexerConfig
    dense_cfg = MagicMock()
    sparse_cfg = MagicMock()
    db_cfg = MagicMock()
    test_indexer_config = IndexerConfig(
        dense_model=dense_cfg, sparse_model=sparse_cfg, db=db_cfg
    )

    # Load sample documents
    documents = MultimodalSample.from_jsonl(str(sample_jsonl))

    # Index them
    Indexer.from_documents(
        config=test_indexer_config,
        documents=documents,
        collection_name="test_collection",
        batch_size=2,
    )

    # Verify the client did what we expect
    assert client_instance.create_collection.called, (
        "Should create collection if it does not exist"
    )
    assert client_instance.insert.called, "Should insert documents into Milvus"


@patch("src.mmore.index.indexer.MilvusClient")
def test_index_documents_error(mock_milvus_client, sample_jsonl):
    """
    Tests that an exception is raised if insertion fails.
    """
    # Mock Milvus
    client_instance = mock_milvus_client.return_value
    client_instance.has_collection.return_value = False
    client_instance.insert.side_effect = Exception("Insertion error")

    # Minimal config
    test_indexer_config = IndexerConfig(
        dense_model=MagicMock(), sparse_model=MagicMock()
    )

    # Patch the embeddings to return arrays
    with (
        patch("src.mmore.index.indexer.DenseModel.from_config") as mock_dense_model,
        patch("src.mmore.index.indexer.SparseModel.from_config") as mock_sparse_model,
    ):
        mock_dense_model.return_value.embed_documents.return_value = [
            np.array([0.01, 0.02])
        ]
        mock_sparse_model.return_value.embed_documents.return_value = [np.array([0, 1])]

        indexer = Indexer(
            dense_model_config=test_indexer_config.dense_model,
            sparse_model_config=test_indexer_config.sparse_model,
            client=client_instance,
        )
        docs = MultimodalSample.from_jsonl(str(sample_jsonl))[:1]

        with pytest.raises(Exception, match="Insertion error"):
            indexer.index_documents(docs)<|MERGE_RESOLUTION|>--- conflicted
+++ resolved
@@ -12,7 +12,7 @@
 from src.mmore.index.indexer import Indexer, IndexerConfig
 
 # Import run_index from the correct package path:
-from src.mmore.run_index import index
+from src.mmore.run_index import index, load_results
 from src.mmore.type import MultimodalSample
 
 
@@ -35,7 +35,6 @@
     return path
 
 
-<<<<<<< HEAD
 def test_load_results(sample_jsonl):
     """
     Tests that load_results() properly reads JSONL files and returns a list of MultimodalSample objects
@@ -50,8 +49,6 @@
     assert results[1].metadata.get("author") == "Alice"
 
 
-=======
->>>>>>> d34f54f9
 @patch("src.mmore.run_index.Indexer.from_documents")
 def test_index_invocation(mock_from_documents, sample_jsonl):
     """
