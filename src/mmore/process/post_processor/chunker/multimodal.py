import re
from typing import Dict, List, Any, Optional, Literal
from dataclasses import dataclass, field
<<<<<<< HEAD
from mmore.types.type import MultimodalSample
=======

from mmore.type import MultimodalSample

>>>>>>> ea883fc4
from multiprocessing import Pool, cpu_count
from chonkie import Chunk, BaseChunker

from mmore.process.post_processor import BasePostProcessor
from .utils import load_chonkie

import logging
logger = logging.getLogger(__name__)

@dataclass
class MultimodalChunkerConfig:
    chunking_strategy: str
    text_chunker_config: Dict[str, Any] = field(default_factory=lambda: {})

class MultimodalChunker(BasePostProcessor):
    text_chunker: BaseChunker

    def __init__(self, text_chunker: BaseChunker):
        super().__init__('🧩 Chunker')
        self.text_chunker = text_chunker

    @classmethod
    def from_config(cls, config: MultimodalChunkerConfig):
        text_chunker = load_chonkie(config.chunking_strategy, config.text_chunker_config)
        return cls(text_chunker=text_chunker)
    
    def process(self, sample: MultimodalSample, **kwargs) -> MultimodalSample | List[MultimodalSample]:
        return self.chunk(sample)

    @staticmethod
    def _chunk_modalities(sample: MultimodalSample, text_chunks: List[Chunk]):
        # Find all attachment
        attachment_indices = [m.start() for m in re.finditer(r'<attachment>', sample.text)]
        # Create an empty list to hold modalities for each chunk
        chunked_modalities = [[] for _ in range(len(text_chunks))]

        m = 0  # To track which modality to assign
        for idx in attachment_indices:
            if m >= len(sample.modalities) - 1:
                break
            chunk_index = _text_index_to_chunk_index(idx, text_chunks)
            chunked_modalities[chunk_index].append(sample.modalities[m])
            m += 1

        return chunked_modalities

    def chunk(self, sample: MultimodalSample) -> List[MultimodalSample]:
        """Split sample into chunks according to the implementation strategy.

        Args:
            sample: Input sample to be chunked

        Returns:
            List of Chunk objects containing the chunked text and metadata
        """
        if not sample.text or not sample.text.strip():
            logger.warning(f"Empty text in sample {sample.id}. Skipping chunking.")
            return []
        try:
            # Chunk using the text chunker
            text_chunks = self.text_chunker.chunk(sample.text)
        except Exception as e:
            logger.error(f"Chunking error on sample with length: {len(sample.text): {e}} ")
            return []
        # Chunk modalities according to the text chunks
        modalities_chunks = MultimodalChunker._chunk_modalities(sample, text_chunks)

        #TODO: Update when id is added to multimodal sample
        chunks = []
        for chunk, mods in zip(text_chunks, modalities_chunks):
            s = MultimodalSample(text=chunk.text, modalities=mods, metadata=sample.metadata)
            s.id = sample.id
            chunks.append(s)

        return chunks

    #TODO if you have time and are motivated and better at parallelizing than me (Whomp Whomp):
    # def chunk_batch(self, batch: List[MultimodalSample]) -> List[List[MultimodalSample]]:
    #     """Split a List of samples into their respective chunks
    #     By default, this method uses multiprocessing to parallelize the chunking process.

    #     Args:
    #         batch: List of input samples to be chunked
        
    #     Returns:
    #         List of lists of Chunk objects containing the chunked text, modalities and metadata
    #     """
    #     workers = self.text_chunker._determine_optimal_workers()
    #     if workers > 1:
    #         with Pool(workers) as pool:
    #             return pool.map(self.chunk, batch)
    #     else:
    #         return [self.chunk(t) for t in batch]

    # def batch_process(self, samples, **kwargs):
    #     return [s for sample in self.chunk_batch(samples) for s in sample]
        

def _text_index_to_chunk_index(index: int, chunks: List[Chunk]):
    for i, chunk in enumerate(chunks):
        if chunk.start_index <= index < chunk.end_index:
            return i<|MERGE_RESOLUTION|>--- conflicted
+++ resolved
@@ -1,13 +1,7 @@
 import re
 from typing import Dict, List, Any, Optional, Literal
 from dataclasses import dataclass, field
-<<<<<<< HEAD
 from mmore.types.type import MultimodalSample
-=======
-
-from mmore.type import MultimodalSample
-
->>>>>>> ea883fc4
 from multiprocessing import Pool, cpu_count
 from chonkie import Chunk, BaseChunker
 
