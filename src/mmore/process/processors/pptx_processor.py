import logging
import io

from PIL.Image import Image
from pptx import Presentation
from pptx.enum.shapes import MSO_SHAPE_TYPE
from PIL import Image
<<<<<<< HEAD
from src.mmore.process.utils import clean_text, create_sample, clean_image
from mmore.types.type import FileDescriptor
from .processor import Processor, ProcessorConfig
from typing import List, Dict, Any
=======
from src.mmore.process.utils import clean_text, clean_image
from src.mmore.type import FileDescriptor, MultimodalSample
from .base import Processor, ProcessorConfig
>>>>>>> ea883fc4

logger = logging.getLogger(__name__)


class PPTXProcessor(Processor):
    """
    A processor for handling PPTX files. Extracts text, images, and notes from PowerPoint presentations.

    Attributes:
        files (List[FileDescriptor]): List of files to be processed.
        config (ProcessorConfig): Configuration for the processor.
    """

    def __init__(self, config=None):
        """
        Args:
            files (List[FileDescriptor]): List of files to process.
            config (ProcessorConfig, optional): Configuration for the processor. Defaults to None.
        """
        super().__init__(config=config or ProcessorConfig())

    @classmethod
    def accepts(cls, file: FileDescriptor) -> bool: 
        """
        Args:
            file (FileDescriptor): The file descriptor to check.

        Returns:
            bool: True if the file is a PPTX file, False otherwise.
        """
        return file.file_extension.lower() in [".pptx"]

    def process(self, file_path: str) -> MultimodalSample:
        """
        Process a single PPTX file. Extracts text, images, and notes from each slide.

        Args:
            file_path (str): Path to the PPTX file.

        Returns:
            dict: A dictionary containing processed text and images.

        The method processes each slide, extracting text and images from shapes,
        and extracts notes if present. The elements are sorted by their vertical position.
        """

        logger.info(f"Processing PowerPoint file: {file_path}")
        try:
            prs = Presentation(file_path)
        except Exception as e:
            logger.error(f"Failed to open PowerPoint file {file_path}: {e}")
            return self.create_sample([], [], file_path)

        all_text: list[str] = []
        embedded_images: list[Image.Image] = []

        try:
            for slide in prs.slides:
                # 1) Extract text and images from slide
                # Sort shapes by their vertical position
                shape_list = sorted(
                    (shape for shape in slide.shapes if hasattr(shape, "top")),
                    key=lambda s: s.top,
                )

                for shape in shape_list:
                    # Extract text from shape
                    if shape.has_text_frame:
                        cleaned_text = clean_text(shape.text)
                        if cleaned_text.strip():
                            all_text.append(cleaned_text)

                    # Extract images from shape
                    if self.config.custom_config.get("extract_images", True):
                        if shape.shape_type == MSO_SHAPE_TYPE.PICTURE:
                            try:
                                pil_image = Image.open(io.BytesIO(shape.image.blob)).convert("RGBA")
                                if clean_image(pil_image):
                                    embedded_images.append(pil_image)
                                    all_text.append(self.config.attachment_tag)

                            except Exception as e:
                                logger.error(f"Failed to extract image from slide: {e}")
                    else:
                        embedded_images = []

                # 2) Extract text from slide notes if present
                if slide.has_notes_slide and slide.notes_slide.notes_text_frame:
                    notes = slide.notes_slide.notes_text_frame
                    for paragraph in notes.paragraphs:
                        if paragraph.text:
                            cleaned = clean_text(paragraph.text)
                            if cleaned.strip():
                                all_text.append(cleaned)

        except Exception as e:
            logger.error(f"[PPTX] Error processing slides in {file_path}: {e}")

        return self.create_sample(all_text, embedded_images, file_path)<|MERGE_RESOLUTION|>--- conflicted
+++ resolved
@@ -5,16 +5,9 @@
 from pptx import Presentation
 from pptx.enum.shapes import MSO_SHAPE_TYPE
 from PIL import Image
-<<<<<<< HEAD
-from src.mmore.process.utils import clean_text, create_sample, clean_image
-from mmore.types.type import FileDescriptor
-from .processor import Processor, ProcessorConfig
-from typing import List, Dict, Any
-=======
 from src.mmore.process.utils import clean_text, clean_image
-from src.mmore.type import FileDescriptor, MultimodalSample
+from src.mmore.types.type import FileDescriptor, MultimodalSample
 from .base import Processor, ProcessorConfig
->>>>>>> ea883fc4
 
 logger = logging.getLogger(__name__)
 
