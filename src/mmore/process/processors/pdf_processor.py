import io
import logging
<<<<<<< HEAD
import os
import requests
from PIL import Image, UnidentifiedImageError
from typing import List, Dict, Any, Optional, Union
from src.mmore.type import FileDescriptor, MultimodalSample
from .base import Processor, ProcessorConfig
from src.mmore.process.utils import clean_text, clean_image
=======
import re
from multiprocessing import Manager, Process, set_start_method
from typing import List, Optional
>>>>>>> c5aa9511

import fitz  # PyMuPDF
import torch
from marker.config.parser import ConfigParser
from marker.converters.pdf import PdfConverter
from marker.models import create_model_dict
from marker.output import text_from_rendered
<<<<<<< HEAD
from marker.config.parser import ConfigParser
import re
from multiprocessing import Process, Queue, set_start_method, Manager
import torch
import time
import base64
from transformers import AutoProcessor, AutoModelForVision2Seq
from concurrent.futures import ThreadPoolExecutor
=======
from PIL import Image, UnidentifiedImageError

from ...type import FileDescriptor, MultimodalSample
from ..utils import clean_image, clean_text
from .base import Processor, ProcessorConfig
>>>>>>> c5aa9511

IMG_REGEX = r"!\[\]\(_page_\d+_[A-Za-z0-9_]+\.(jpeg|jpg|png|gif)\)"


class PDFProcessor(Processor):
    artifact_dict = None

    def __init__(self, config=None):
        super().__init__(config=config or ProcessorConfig())
<<<<<<< HEAD
        self.image_analyzer = None
        self.analyze_images = self.config.custom_config.get("analyze_images", False)
        self.image_analyzer_type = self.config.custom_config.get("image_analyzer_type", "smoldocling")
        
        # Initialize image analyzer if needed
        if self.analyze_images:
            self._init_image_analyzer()
    
    def _init_image_analyzer(self):
        """Initialize the appropriate image analyzer based on configuration"""
        if self.image_analyzer_type == "smoldocling" and self.analyze_images:
            self.image_analyzer = SmolDoclingImageAnalyzer()
        elif self.image_analyzer_type == "mistral" and self.analyze_images:
            api_key = os.environ.get("MISTRAL_API_KEY")
            if not api_key:
                logging.warning("MISTRAL_API_KEY environment variable not set. MistralOCR will not work.")
            self.image_analyzer = MistralOCRImageAnalyzer(api_key=api_key)
        else:
            self.image_analyzer = None
=======
        self.converter = None
>>>>>>> c5aa9511

    @classmethod
    def accepts(cls, file: FileDescriptor) -> bool:
        return file.file_extension.lower() == ".pdf"

    @staticmethod
    def load_models(disable_image_extraction: bool = False):
        if PDFProcessor.artifact_dict is None:
            PDFProcessor.artifact_dict = create_model_dict()

        marker_config = {
            "disable_image_extraction": disable_image_extraction,
            "languages": None,
            "use_llm": False,
            "disable_multiprocessing": False,
        }
        config_parser = ConfigParser(marker_config)
        converter = PdfConverter(
            artifact_dict=PDFProcessor.artifact_dict,
            config=config_parser.generate_config_dict(),
        )

        converter.initialize_processors(list(converter.default_processors))

        return converter

    # overwriting the process_batch
    def process_batch(
        self, files_paths: List[str], fast_mode: bool = False, num_workers: int = 1
    ) -> List[MultimodalSample]:
        if fast_mode:  # No GPU available - fallback to default
            return super().process_batch(files_paths, fast_mode, num_workers)
        else:
            if not torch.cuda.is_available():
                num_gpus = 1
            else:
                num_gpus = torch.cuda.device_count()

            # 1 GPU available or length of files_paths is less than 10 we just do single-GPU
            if num_gpus == 1 or len(files_paths) < 10:
                if self.converter is None:
                    self.converter = PDFProcessor.load_models(
                        disable_image_extraction=not self.config.custom_config.get(
                            "extract_images", True
                        )
                    )

                results = []
                for file_path in files_paths:
                    try:
                        res = self.process(file_path)
                        results.append(res)
                    except Exception as e:
                        logging.error(f"Failed to process {file_path}: {str(e)}")

                return results
            else:  # Multiple GPUs available
                batches = self._split_files(files_paths, num_gpus)

                try:
                    set_start_method("spawn", force=True)
                except RuntimeError:
                    pass

                manager = Manager()
                output_queue = manager.Queue()
                error_queue = manager.Queue()
                processes = []

                for i, batch in enumerate(batches):
                    if not batch:
                        continue
                    gpu_id = i % num_gpus
                    p = Process(
                        target=self._process_parallel,
                        args=(
                            batch,
                            gpu_id,
                            self.config.custom_config,
                            output_queue,
                            error_queue,
                        ),
                    )
                    processes.append(p)
                    p.start()

                results = []

                while any(p.is_alive() for p in processes):
                    if not error_queue.empty():
                        error = error_queue.get()
                        raise RuntimeError(f"Child process failed: {error}")
                    while not output_queue.empty():
                        results.extend(output_queue.get())

                while not output_queue.empty():
                    results.extend(output_queue.get())

                if not error_queue.empty():
                    error = error_queue.get()
                    raise RuntimeError(f"Child process failed: {error}")

                return results

    def process(self, file_path: str) -> MultimodalSample:
        if self.converter is None:
            self.converter = PDFProcessor.load_models(
                disable_image_extraction=not self.config.custom_config.get(
                    "extract_images", True
                )
            )

        rendered = self.converter(file_path)
        text, _, images = text_from_rendered(rendered)
        text = re.sub(IMG_REGEX, "<attachment>", text)
<<<<<<< HEAD
        
        # If image analysis is enabled, analyze the images
        if self.analyze_images and self.image_analyzer and images:
            image_texts = self._analyze_images(images.values())
            # Combine original text with image analysis results
            for img_text in image_texts:
                if img_text and img_text.strip():
                    text += f"\n\nImage content: {img_text}"
        
        return self.create_sample([text], images.values(), file_path)
    
    def _analyze_images(self, images):
        """Analyze images using the configured image analyzer"""
        if not self.image_analyzer:
            return []
            
        return self.image_analyzer.analyze_batch(images)
=======
        images = list(images.values())
        return self.create_sample([text], images, file_path)
>>>>>>> c5aa9511

    def process_fast(self, file_path: str) -> MultimodalSample:
        pdf_doc = fitz.open(file_path)
        all_text = []
        embedded_images = []

        def _extract_images(pdf_doc, xref) -> Optional[Image.Image]:
            try:
                base_image = pdf_doc.extract_image(xref)
                image_bytes = base_image.get("image")

                if image_bytes is None:
                    logging.error(f"No image data found for xref {xref}")

                return Image.open(io.BytesIO(image_bytes)).convert("RGB")

            except KeyError as e:
                logging.error(f"KeyError while extracting image: {e}")
                return None

            except UnidentifiedImageError as e:
                logging.error(
                    f"UnidentifiedImageError: Could not identify image file for xref {xref}: {e}"
                )
                return None

            except Exception as e:
                logging.error(
                    f"Unexpected error while extracting image for xref {xref}: {e}"
                )
                return None

        for page in pdf_doc:
            text = clean_text(page.get_text())  # type: ignore[attr-defined]
            if text.strip():
                all_text.append(text)

            if self.config.custom_config.get("extract_images", True):
                page_images = []
                for img_info in page.get_images(full=False):
                    image = _extract_images(pdf_doc, img_info[0])
                    if image and clean_image(image):
                        # clean image filters images below size 512x512 and variance below 100, these are defaults and can be changed
                        embedded_images.append(image)
                        page_images.append(image)
                        all_text.append(self.config.attachment_tag)
                
                # If image analysis is enabled, analyze the images
                if self.analyze_images and self.image_analyzer and page_images:
                    image_texts = self._analyze_images(page_images)
                    # Add image analysis results to the text
                    for img_text in image_texts:
                        if img_text and img_text.strip():
                            all_text.append(f"Image content: {img_text}")
            else:
                embedded_images = []

        return self.create_sample(all_text, embedded_images, file_path)

    # Functions for parallelizing across GPUs
    def _split_files(self, files_paths, num_batches):
        file_sizes = [(file, self.get_file_size(file)) for file in files_paths]
        sorted_files = sorted(file_sizes, key=lambda x: x[1], reverse=True)

        batches = [[] for _ in range(num_batches)]
        batch_sizes = [0] * num_batches

        for file, size in sorted_files:
            min_index = batch_sizes.index(min(batch_sizes))
            batches[min_index].append(file)
            batch_sizes[min_index] += size

        batches = [batch for batch in batches if batch]
        return batches

    def _process_parallel(
        self, files_paths, gpu_id, config_custom, output_queue, error_queue
    ):
        try:
            torch.cuda.set_device(gpu_id)

<<<<<<< HEAD
            # Pass along the image analysis configuration
            analyze_images = config_custom.get("analyze_images", False)
            image_analyzer_type = config_custom.get("image_analyzer_type", "smoldocling")
            
=======
            if PDFProcessor.artifact_dict is None:
                PDFProcessor.artifact_dict = create_model_dict()

>>>>>>> c5aa9511
            marker_config = {
                "disable_image_extraction": not config_custom.get(
                    "extract_images", True
                ),
                "languages": None,
                "use_llm": False,
                "disable_multiprocessing": False,
                "device": f"cuda:{gpu_id}",
            }

            config_parser = ConfigParser(marker_config)
            self.converter = PdfConverter(
                artifact_dict=PDFProcessor.artifact_dict,
                config=config_parser.generate_config_dict(),
            )
            
            # Initialize image analyzer if needed
            if analyze_images:
                if image_analyzer_type == "smoldocling":
                    self.image_analyzer = SmolDoclingImageAnalyzer(device=f"cuda:{gpu_id}")
                elif image_analyzer_type == "mistral":
                    api_key = os.environ.get("MISTRAL_API_KEY")
                    self.image_analyzer = MistralOCRImageAnalyzer(api_key=api_key)
                else:
                    self.image_analyzer = None
            else:
                self.image_analyzer = None

            batch_results = []
            for file in files_paths:
                try:
                    result = self.process(file)
                    batch_results.append(result)
                except Exception as e:
                    logging.error(f"Failed to process {file}: {str(e)}")
                    batch_results.append(None)  # handle partial failures

            output_queue.put(batch_results)

        except Exception as e:
            error_queue.put(f"GPU {gpu_id} failed: {str(e)}")
            raise e
        finally:
            torch.cuda.empty_cache()
<<<<<<< HEAD
            if hasattr(self, 'converter'):
                del self.converter
            if hasattr(self, 'image_analyzer'):
                del self.image_analyzer


class SmolDoclingImageAnalyzer:
    """Image analyzer using SmolDocling for OCR and image understanding"""
    
    def __init__(self, device="cuda" if torch.cuda.is_available() else "cpu"):
        self.device = device
        self.model = None
        self.processor = None
        self._load_model()
    
    def _load_model(self):
        """Load the SmolDocling model"""
        try:
            self.processor = AutoProcessor.from_pretrained("google/smoldocling")
            self.model = AutoModelForVision2Seq.from_pretrained("google/smoldocling").to(self.device)
            logging.info("SmolDocling model loaded successfully")
        except Exception as e:
            logging.error(f"Failed to load SmolDocling model: {str(e)}")
            self.model = None
            self.processor = None
    
    def analyze(self, image) -> str:
        """Analyze a single image and return the extracted text"""
        if self.model is None or self.processor is None:
            logging.error("SmolDocling model not loaded")
            return ""
        
        try:
            # Prepare the image for the model
            inputs = self.processor(images=image, return_tensors="pt").to(self.device)
            
            # Generate text from the image
            generated_ids = self.model.generate(
                **inputs,
                max_length=512,
                num_beams=4,
                early_stopping=True
            )
            
            # Decode the generated text
            generated_text = self.processor.batch_decode(generated_ids, skip_special_tokens=True)[0]
            return generated_text
        except Exception as e:
            logging.error(f"Error analyzing image with SmolDocling: {str(e)}")
            return ""
    
    def analyze_batch(self, images) -> List[str]:
        """Analyze a batch of images and return the extracted text for each"""
        results = []
        
        # Process images in parallel using ThreadPoolExecutor
        with ThreadPoolExecutor(max_workers=min(len(images), 4)) as executor:
            results = list(executor.map(self.analyze, images))
            
        return results


class MistralOCRImageAnalyzer:
    """Image analyzer using MistralOCR API"""
    
    def __init__(self, api_key=None):
        self.api_key = api_key
        self.api_url = "https://api.mistral.ai/v1/ocr"
        
        if not api_key:
            logging.warning("MistralOCR API key not provided. API calls will fail.")
    
    def analyze(self, image) -> str:
        """Analyze a single image using MistralOCR API"""
        if not self.api_key:
            logging.error("MistralOCR API key not provided")
            return ""
        
        try:
            # Convert PIL image to bytes
            img_byte_arr = io.BytesIO()
            image.save(img_byte_arr, format='PNG')
            img_byte_arr = img_byte_arr.getvalue()
            
            # Encode image to base64
            encoded_image = base64.b64encode(img_byte_arr).decode('utf-8')
            
            # Prepare the request
            headers = {
                "Authorization": f"Bearer {self.api_key}",
                "Content-Type": "application/json"
            }
            
            payload = {
                "image": encoded_image,
                "model": "mistral-ocr"
            }
            
            # Make the API request
            response = requests.post(self.api_url, headers=headers, json=payload)
            
            if response.status_code == 200:
                result = response.json()
                return result.get("text", "")
            else:
                logging.error(f"MistralOCR API error: {response.status_code} - {response.text}")
                return ""
                
        except Exception as e:
            logging.error(f"Error analyzing image with MistralOCR: {str(e)}")
            return ""
    
    def analyze_batch(self, images) -> List[str]:
        """Analyze a batch of images using MistralOCR API"""
        results = []
        
        # Process images sequentially to avoid API rate limits
        for image in images:
            results.append(self.analyze(image))
            
        return results
=======
            if hasattr(self, "converter"):
                del self.converter
>>>>>>> c5aa9511
<|MERGE_RESOLUTION|>--- conflicted
+++ resolved
@@ -1,41 +1,27 @@
+import base64
 import io
 import logging
-<<<<<<< HEAD
 import os
+import re
 import requests
-from PIL import Image, UnidentifiedImageError
-from typing import List, Dict, Any, Optional, Union
-from src.mmore.type import FileDescriptor, MultimodalSample
-from .base import Processor, ProcessorConfig
-from src.mmore.process.utils import clean_text, clean_image
-=======
-import re
+
 from multiprocessing import Manager, Process, set_start_method
 from typing import List, Optional
->>>>>>> c5aa9511
 
 import fitz  # PyMuPDF
 import torch
+from concurrent.futures import ThreadPoolExecutor
 from marker.config.parser import ConfigParser
 from marker.converters.pdf import PdfConverter
 from marker.models import create_model_dict
 from marker.output import text_from_rendered
-<<<<<<< HEAD
-from marker.config.parser import ConfigParser
-import re
-from multiprocessing import Process, Queue, set_start_method, Manager
-import torch
-import time
-import base64
 from transformers import AutoProcessor, AutoModelForVision2Seq
-from concurrent.futures import ThreadPoolExecutor
-=======
+
 from PIL import Image, UnidentifiedImageError
 
 from ...type import FileDescriptor, MultimodalSample
 from ..utils import clean_image, clean_text
 from .base import Processor, ProcessorConfig
->>>>>>> c5aa9511
 
 IMG_REGEX = r"!\[\]\(_page_\d+_[A-Za-z0-9_]+\.(jpeg|jpg|png|gif)\)"
 
@@ -45,7 +31,7 @@
 
     def __init__(self, config=None):
         super().__init__(config=config or ProcessorConfig())
-<<<<<<< HEAD
+        self.converter = None
         self.image_analyzer = None
         self.analyze_images = self.config.custom_config.get("analyze_images", False)
         self.image_analyzer_type = self.config.custom_config.get("image_analyzer_type", "smoldocling")
@@ -65,9 +51,6 @@
             self.image_analyzer = MistralOCRImageAnalyzer(api_key=api_key)
         else:
             self.image_analyzer = None
-=======
-        self.converter = None
->>>>>>> c5aa9511
 
     @classmethod
     def accepts(cls, file: FileDescriptor) -> bool:
@@ -183,7 +166,6 @@
         rendered = self.converter(file_path)
         text, _, images = text_from_rendered(rendered)
         text = re.sub(IMG_REGEX, "<attachment>", text)
-<<<<<<< HEAD
         
         # If image analysis is enabled, analyze the images
         if self.analyze_images and self.image_analyzer and images:
@@ -193,7 +175,7 @@
                 if img_text and img_text.strip():
                     text += f"\n\nImage content: {img_text}"
         
-        return self.create_sample([text], images.values(), file_path)
+        return self.create_sample([text], list(images.values()), file_path)
     
     def _analyze_images(self, images):
         """Analyze images using the configured image analyzer"""
@@ -201,10 +183,6 @@
             return []
             
         return self.image_analyzer.analyze_batch(images)
-=======
-        images = list(images.values())
-        return self.create_sample([text], images, file_path)
->>>>>>> c5aa9511
 
     def process_fast(self, file_path: str) -> MultimodalSample:
         pdf_doc = fitz.open(file_path)
@@ -286,16 +264,13 @@
         try:
             torch.cuda.set_device(gpu_id)
 
-<<<<<<< HEAD
             # Pass along the image analysis configuration
             analyze_images = config_custom.get("analyze_images", False)
             image_analyzer_type = config_custom.get("image_analyzer_type", "smoldocling")
             
-=======
             if PDFProcessor.artifact_dict is None:
                 PDFProcessor.artifact_dict = create_model_dict()
 
->>>>>>> c5aa9511
             marker_config = {
                 "disable_image_extraction": not config_custom.get(
                     "extract_images", True
@@ -340,7 +315,6 @@
             raise e
         finally:
             torch.cuda.empty_cache()
-<<<<<<< HEAD
             if hasattr(self, 'converter'):
                 del self.converter
             if hasattr(self, 'image_analyzer'):
@@ -461,8 +435,4 @@
         for image in images:
             results.append(self.analyze(image))
             
-        return results
-=======
-            if hasattr(self, "converter"):
-                del self.converter
->>>>>>> c5aa9511
+        return results