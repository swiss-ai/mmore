import logging
import io
from docx import Document
from typing import List
from PIL import Image
<<<<<<< HEAD
from src.mmore.process.utils import clean_text, create_sample
from mmore.types.type import FileDescriptor
from .processor import Processor, ProcessorConfig
=======
from src.mmore.process.utils import clean_text
from src.mmore.type import FileDescriptor, MultimodalSample
from .base import Processor, ProcessorConfig
from docx.opc.constants import RELATIONSHIP_TYPE as RT 
>>>>>>> ea883fc4

logger = logging.getLogger(__name__)


class DOCXProcessor(Processor):
    def __init__(self, config=None):
        """
        A processor for handling Microsoft Word documents (.docx). Extracts text content and embedded images.

        Attributes:
            files (List[FileDescriptor]): List of DOCX files to be processed.
            config (ProcessorConfig): Config for the processor, which includes options such as
                                    the placeholder tag for embedded images (e.g., "<attachment>").
        """
        super().__init__(config=config or ProcessorConfig())

    @classmethod
    def accepts(cls, file: FileDescriptor) -> bool:  
        """
        Args:
            file (FileDescriptor): The file descriptor to check.

        Returns:
            bool: True if the file is a DOCX file, False otherwise.
        """
        return file.file_extension.lower() in [".docx"]

    def process(self, file_path: str) -> MultimodalSample:
        """
        Process a single DOCX file. Extracts text content and embedded images.

        Args:
            file_path (str): Path to the DOCX file.

        Returns:
            dict: A dictionary containing processed text and embedded images.

        The method parses the DOCX file, cleans and extracts textual content from paragraphs,
        and extracts embedded images. Images in the paragraphs are replaced with a placeholder tag
        defined in the processor configuration (e.g., "<attachment>").
        """

        # First, we define a helper functions 
        def _extract_images(doc: Document) -> List[Image.Image]:
            """
            Extract embedded images from the DOCX document.

            Args:
                doc (Document): The DOCX document object.

            Returns:
                List[Image.Image]: A list of extracted PIL images.
            """
            images = []
            for rel in doc.part.rels.values():
                if rel.reltype == RT.IMAGE and not rel.is_external:
                    try:
                        blob = rel.target_part.blob
                        image = Image.open(io.BytesIO(blob)).convert("RGB")
                        images.append(image)
                    except Exception as e:
                        logger.error(f"Failed to extract image: {e}")
            return images

        try:
            doc = Document(file_path)
        except Exception as e:
            logger.error(f"Failed to open Word file {file_path}: {e}")
            return self.create_sample([], [], file_path)

        if self.config.custom_config.get("extract_images", True): 
            embedded_images = _extract_images(doc)
        else:
            embedded_images = []

        all_text = []
        for para in doc.paragraphs:
            cleaned = clean_text(para.text)
            
            if cleaned.strip():
                all_text.append(cleaned)

            if self.config.custom_config.get("extract_images", True):
                xml = para._p.xml
                # check if there are any images in the paragraph, replace with <attachment> token
                if "w:drawing" in xml: 
                    all_text.append(self.config.attachment_tag)

        return self.create_sample(all_text, embedded_images, file_path)<|MERGE_RESOLUTION|>--- conflicted
+++ resolved
@@ -3,16 +3,10 @@
 from docx import Document
 from typing import List
 from PIL import Image
-<<<<<<< HEAD
-from src.mmore.process.utils import clean_text, create_sample
-from mmore.types.type import FileDescriptor
+from src.mmore.process.utils import clean_text
+from mmore.types.type import FileDescriptor, MultimodalSample
 from .processor import Processor, ProcessorConfig
-=======
-from src.mmore.process.utils import clean_text
-from src.mmore.type import FileDescriptor, MultimodalSample
-from .base import Processor, ProcessorConfig
 from docx.opc.constants import RELATIONSHIP_TYPE as RT 
->>>>>>> ea883fc4
 
 logger = logging.getLogger(__name__)
 
