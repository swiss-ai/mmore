--- conflicted
+++ resolved
@@ -6,15 +6,9 @@
 from PIL import Image as PILImage
 from openpyxl import load_workbook
 from openpyxl.drawing.image import Image as OpenPyXLImage
-<<<<<<< HEAD
-from src.mmore.process.utils import clean_text, create_sample
-from mmore.types.type import FileDescriptor
-from .processor import Processor, ProcessorConfig
-=======
 from src.mmore.process.utils import clean_text
-from src.mmore.type import FileDescriptor, MultimodalSample
+from src.mmore.types.type import FileDescriptor, MultimodalSample
 from .base import Processor, ProcessorConfig
->>>>>>> ea883fc4
 
 logger = logging.getLogger(__name__)
 
