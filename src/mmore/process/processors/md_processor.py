--- conflicted
+++ resolved
@@ -1,13 +1,8 @@
 import logging
 import markdown
 import markdownify
-<<<<<<< HEAD
-from mmore.types.type import FileDescriptor
+from src.mmore.types.type import FileDescriptor, MultimodalSample
 from .processor import Processor, ProcessorConfig
-=======
-from src.mmore.type import FileDescriptor, MultimodalSample
-from .base import Processor, ProcessorConfig
->>>>>>> ea883fc4
 import tempfile
 from PIL import Image
 import os
