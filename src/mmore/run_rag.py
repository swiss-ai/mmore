--- conflicted
+++ resolved
@@ -47,14 +47,8 @@
         if self.mode_args is None and self.mode == "api":
             self.mode_args = APIConfig()
 
-<<<<<<< HEAD
-def read_queries(input_file: Path) -> List[Union[str, dict]]:
-    with open(input_file, 'r') as f:
-=======
-
 def read_queries(input_file: Union[Path, str]) -> List[Dict[str, str]]:
     with open(input_file, "r") as f:
->>>>>>> f21f62b9
         return [json.loads(line) for line in f]
 
 
@@ -87,26 +81,6 @@
 def rag(config_file):
     """Run RAG."""
     config = load_config(config_file, RAGInferenceConfig)
-<<<<<<< HEAD
-    
-    logger.info('Creating the RAG Pipeline...')
-    rag = RAGPipeline.from_config(config.rag)
-    logger.info('RAG pipeline initialized!')
-
-    if config.mode == 'local':
-        # Read Queries
-        queries = read_queries(Path(config.mode_args.input_file))
-
-        # Pass them to the pipeline
-        results = rag(queries, return_dict=True)
-
-        # Write results out
-        save_results(results, config.mode_args.output_file)
-        
-    elif config.mode == 'api':
-        app = create_api(rag, config.mode_args.endpoint)
-        uvicorn.run(app, host=config.mode_args.host, port=config.mode_args.port)
-=======
 
     logger.info("Creating the RAG Pipeline...")
     rag_pp = RAGPipeline.from_config(config.rag)
@@ -123,7 +97,6 @@
 
         app = create_api(rag_pp, config_args.endpoint)
         uvicorn.run(app, host=config_args.host, port=config_args.port)
->>>>>>> f21f62b9
     else:
         raise ValueError(
             f"Unknown inference mode: {config.mode}. Should be in [api, local]"
