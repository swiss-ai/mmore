<<<<<<< HEAD
from typing import Dict, Type, TypeVar, Union, cast, Any
from dataclasses import asdict, is_dataclass
=======
import logging
from typing import TYPE_CHECKING, Dict, List, Type, TypeVar, Union, cast

>>>>>>> f6778907
import yaml
from dacite import from_dict
from pymilvus import MilvusClient

if TYPE_CHECKING:
    from .index.indexer import Indexer
    from .rag.retriever import Retriever, RetrieverConfig
    from .type import MultimodalSample

T = TypeVar("T")


def load_config(yaml_dict_or_path: Union[str, Dict, T], config_class: Type[T]) -> T:
    if isinstance(yaml_dict_or_path, config_class):
        return yaml_dict_or_path

    if isinstance(yaml_dict_or_path, str):
        with open(yaml_dict_or_path, "r") as file:
            data = yaml.safe_load(file)
    else:
        data = yaml_dict_or_path

    return from_dict(config_class, cast(Dict, data))

<<<<<<< HEAD
# Custom Dumper to preserve \n and avoid wrapping
class LiteralStringDumper(yaml.SafeDumper):
    pass

def str_presenter(dumper, data):
    if "\n" in data or "\r" in data:
        # Force double-quoted string with literal escapes
        return dumper.represent_scalar("tag:yaml.org,2002:str", data, style='"')
    return dumper.represent_scalar("tag:yaml.org,2002:str", data)

LiteralStringDumper.add_representer(str, str_presenter)

def save_config(config: Any, path: str) -> None:
    if not is_dataclass(config):
        raise ValueError("Provided config is not a dataclass instance.")

    with open(path, "w") as file:
        yaml.dump(
            asdict(config),
            file,
            Dumper=LiteralStringDumper,
            sort_keys=False,
            default_flow_style=False,
            allow_unicode=True,
            width=float("inf"),  # prevents line wrapping
        )
=======

# Cache indexers in memory
indexers = {}
retrievers = {}


def create_new_indexer(collection_name: str, uri: str, db_name: str) -> "Indexer":
    """Create a new indexer with default configuration"""

    from .index.indexer import DBConfig, Indexer, IndexerConfig
    from .rag.model.dense.base import DenseModelConfig
    from .rag.model.sparse.base import SparseModelConfig

    try:
        # Default model configurations
        dense_config = DenseModelConfig(
            model_name="sentence-transformers/all-MiniLM-L6-v2", is_multimodal=False
        )

        sparse_config = SparseModelConfig(model_name="splade", is_multimodal=False)

        db_config = DBConfig(uri=uri, name=db_name)

        # Create indexer config
        config = IndexerConfig(
            dense_model=dense_config, sparse_model=sparse_config, db=db_config
        )

        # Create an empty list of documents for initialization
        empty_docs = []

        # Create indexer from documents (this will create the collection)
        indexer = Indexer.from_documents(
            config=config, documents=empty_docs, collection_name=collection_name
        )

        # Store in cache
        indexers[collection_name] = indexer

        logging.info(
            f"Successfully created new indexer for collection: {collection_name}"
        )
        return indexer
    except Exception as e:
        raise Exception(f"Unable to create a new indexer: {str(e)}")


def get_indexer(collection_name: str, uri: str, db_name: str) -> "Indexer":
    """Get an existing indexer in cached Dict or load from the collection"""

    from .index.indexer import Indexer, get_model_from_index
    from .rag.model.dense.base import DenseModelConfig
    from .rag.model.sparse.base import SparseModelConfig

    if collection_name in indexers:
        return indexers[collection_name]

    try:
        client = MilvusClient(uri=uri, db_name=db_name, enable_sparse=True)

        collections = client.list_collections()

        if collection_name not in collections:
            return create_new_indexer(collection_name, uri, db_name)

        # Get model configs from the collection
        dense_config = cast(
            DenseModelConfig,
            get_model_from_index(client, "dense_embedding", collection_name),
        )
        sparse_config = cast(
            SparseModelConfig,
            get_model_from_index(client, "sparse_embedding", collection_name),
        )

        # Create and store the indexer
        indexer = Indexer(
            dense_model_config=dense_config,
            sparse_model_config=sparse_config,
            client=client,
        )

        indexers[collection_name] = indexer

        return indexer
    except Exception as e:
        raise Exception(
            f"Collection {collection_name} not found or could not be loaded: {str(e)}"
        )


def get_retriever_from_config(config: "RetrieverConfig") -> "Retriever":
    """
    Make a retriever from a configuration object (even if a retriever for the same database is already cached).

    Args:
    config, the configuration object for the retriever

    Returns the corresponding Retriever object.
    """

    from .rag.retriever import Retriever

    return Retriever.from_config(config)


def get_retriever(uri: str, db_name: str) -> "Retriever":
    """
    Get an existing retriever in cached Dict or load from the DB uri.

    Args:
    uri, the uri of the database file
    db_name, the name of the database (ignored if the uri is already associated with the retriever)

    Returns the corresponding Retriever object.
    """

    from .rag.retriever import RetrieverConfig

    if uri not in retrievers:
        config = load_config({"db": {"uri": uri, "name": db_name}}, RetrieverConfig)
        retrievers[uri] = get_retriever_from_config(config)

    return retrievers[uri]


def process_files_default(
    temp_dir: str,
    collection_name: str,
    extensions: List[str] = [
        ".pdf",
        ".docx",
        ".pptx",
        ".md",
        ".txt",
        ".xlsx",
        ".xls",
        ".csv",
        ".mp4",
        ".avi",
        ".mov",
        ".mkv",
        ".mp3",
        ".wav",
        ".aac",
        ".eml",
        ".htm",
        ".html",
    ],
) -> List["MultimodalSample"]:
    from .process.crawler import Crawler, CrawlerConfig
    from .process.dispatcher import Dispatcher, DispatcherConfig
    from .process.post_processor.pipeline import PPPipeline, PPPipelineConfig

    output_path = f"./tmp/{collection_name}"

    # crawling
    crawler_config = CrawlerConfig(
        root_dirs=[temp_dir],
        # For more effecient processing give only the extensions needed
        supported_extensions=extensions,
        output_path=output_path,
    )
    crawler = Crawler(config=crawler_config)
    crawl_result = crawler.crawl()

    # dispatching the processing
    dispatcher_config = DispatcherConfig(
        output_path=output_path, use_fast_processors=False, extract_images=True
    )

    dispatcher = Dispatcher(result=crawl_result, config=dispatcher_config)
    raw_documents = sum(list(dispatcher()), [])

    # post-processing (chunking)
    default_config = {
        "pp_modules": [{"type": "chunker"}],
        "output": {"output_path": output_path},
    }
    config: PPPipelineConfig = load_config(default_config, PPPipelineConfig)
    pipeline = PPPipeline.from_config(config)
    chunked = pipeline(raw_documents)

    return chunked
>>>>>>> f6778907
<|MERGE_RESOLUTION|>--- conflicted
+++ resolved
@@ -1,11 +1,7 @@
-<<<<<<< HEAD
-from typing import Dict, Type, TypeVar, Union, cast, Any
+import logging
 from dataclasses import asdict, is_dataclass
-=======
-import logging
-from typing import TYPE_CHECKING, Dict, List, Type, TypeVar, Union, cast
-
->>>>>>> f6778907
+from typing import TYPE_CHECKING, Any, Dict, List, Type, TypeVar, Union, cast
+
 import yaml
 from dacite import from_dict
 from pymilvus import MilvusClient
@@ -30,7 +26,6 @@
 
     return from_dict(config_class, cast(Dict, data))
 
-<<<<<<< HEAD
 # Custom Dumper to preserve \n and avoid wrapping
 class LiteralStringDumper(yaml.SafeDumper):
     pass
@@ -57,7 +52,6 @@
             allow_unicode=True,
             width=float("inf"),  # prevents line wrapping
         )
-=======
 
 # Cache indexers in memory
 indexers = {}
@@ -241,5 +235,4 @@
     pipeline = PPPipeline.from_config(config)
     chunked = pipeline(raw_documents)
 
-    return chunked
->>>>>>> f6778907
+    return chunked