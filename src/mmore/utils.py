--- conflicted
+++ resolved
@@ -1,11 +1,7 @@
 import logging
-<<<<<<< HEAD
+import os
 from dataclasses import asdict, is_dataclass
 from typing import TYPE_CHECKING, Any, Dict, List, Type, TypeVar, Union, cast
-=======
-import os
-from typing import TYPE_CHECKING, Dict, List, Type, TypeVar, Union, cast
->>>>>>> d7551bb5
 
 import yaml
 from dacite import from_dict
