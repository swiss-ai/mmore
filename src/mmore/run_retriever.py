--- conflicted
+++ resolved
@@ -1,35 +1,35 @@
 import argparse
-<<<<<<< HEAD
 from dotenv import load_dotenv
 load_dotenv() 
 
 from src.mmore.rag.retriever import Retriever, RetrieverConfig
 from tqdm import tqdm
-=======
+import time
+
+from typing import Literal, List, Dict, Union
+from langchain_core.documents import Document
+
+from pathlib import Path
 import json
+
+import uvicorn
+
+from fastapi import FastAPI
+from fastapi.middleware.cors import CORSMiddleware
+
+from pydantic import BaseModel, Field
+
 import logging
->>>>>>> f21f62b9
 import time
 from pathlib import Path
 from typing import List, Optional
 
 import uvicorn
-<<<<<<< HEAD
-
-from fastapi import FastAPI
-from fastapi.middleware.cors import CORSMiddleware
-
-from pydantic import BaseModel, Field
-
-import logging
-from src.mmore.utils import load_config
-=======
 from dotenv import load_dotenv
 from fastapi import FastAPI
 from langchain_core.documents import Document
 from pydantic import BaseModel, Field
 from tqdm import tqdm
->>>>>>> f21f62b9
 
 logger = logging.getLogger(__name__)
 RETRIVER_EMOJI = "🔍"
@@ -66,12 +66,6 @@
     with open(output_file, "w") as f:
         json.dump(formatted_results, f, indent=2)
 
-<<<<<<< HEAD
-def retrieve(config_file: str, input_file: str, output_file: str, document_ids: list[str] = []):
-    """Retrieve documents for specified queries via a vector based similarity search.
-    
-    If candidate document IDs are provided, the search is restricted to those documents attaching a filter expression to both dense and sparse search requests. Otherwise, a full collection search is performed"""
-=======
 
 def retrieve(
     config_file: str, input_file: str, output_file: str, document_ids: list[str] = []
@@ -80,35 +74,23 @@
 
     If candidate document IDs are provided, the search is restricted to those documents attaching a filter expression to both dense and sparse search requests. Otherwise, a full collection search is performed
     """
->>>>>>> f21f62b9
 
     # Load the config file
     config = load_config(config_file, RetrieverConfig)
 
-<<<<<<< HEAD
-    logger.info('Running retriever...')
-    retriever = Retriever.from_config(config)
-    logger.info('Retriever loaded!')
-    
-=======
     logger.info("Running retriever...")
     retriever = Retriever.from_config(config)
     logger.info("Retriever loaded!")
 
->>>>>>> f21f62b9
     # Read queries from the JSONL file
     queries = read_queries(Path(input_file))  # Added missing argument
 
     # Process document_ids into a list
-<<<<<<< HEAD
-    doc_ids_list = [doc_id.strip() for doc_id in document_ids.split(",") if doc_id.strip()] if document_ids else None
-=======
     doc_ids_list = (
         [doc_id.strip() for doc_id in document_ids if doc_id.strip()]
         if document_ids
         else None
     )
->>>>>>> f21f62b9
 
     # Measure time for the retrieval process
     logger.info("Starting document retrieval...")
@@ -121,10 +103,6 @@
         docs_for_query = retriever.invoke(query, document_ids=doc_ids_list)
         retrieved_docs_for_all_queries.append(docs_for_query)
 
-<<<<<<< HEAD
-
-=======
->>>>>>> f21f62b9
     end_time = time.time()  # End timer
 
     time_taken = end_time - start_time
@@ -255,21 +233,6 @@
 
 if __name__ == "__main__":
     parser = argparse.ArgumentParser()
-<<<<<<< HEAD
-    parser.add_argument("--config-file", required=True, help="Path to the index configuration file.")
-    parser.add_argument("--input-file", required=False, help="Path to the input file of queries. If not provided, the retriever is run in API mode.")
-    parser.add_argument("--output-file", required=False, help="Path to the output file of selected documents. Must be provided together with --input_file.")
-    args = parser.parse_args()
-
-    if (args.input_file is None) != (args.output_file is None):
-        parser.error("Both --input-file and --output-file must be provided together or not at all.")
-
-    if args.input_file: #an input file is provided 
-        retrieve(args.config_file, args.input_file, args.output_file)
-    else:
-        api = create_api(args.config_file)
-        uvicorn.run(api, "0.0.0.0", 8000)
-=======
     parser.add_argument(
         "--config-file", required=True, help="Path to the index configuration file."
     )
@@ -294,5 +257,4 @@
         retrieve(args.config_file, args.input_file, args.output_file)
     else:
         api = create_api(args.config_file)
-        uvicorn.run(api, host="0.0.0.0", port=8000)
->>>>>>> f21f62b9
+        uvicorn.run(api, host="0.0.0.0", port=8000)