--- conflicted
+++ resolved
@@ -1,120 +1,4 @@
-<<<<<<< HEAD
-# __main__.py
-
-import click
-import yaml
-
-@click.group()
-def main():
-    """CLI for mmore commands."""
-    pass
-
-
-@main.command()
-@click.option(
-    "--config-file", type=str, required=True, help="Dispatcher configuration file path."
-)
-def process(config_file):
-    """Process documents from a directory."""
-    from .run_process import process as run_process
-
-    run_process(config_file)
-
-
-@main.command()
-@click.option(
-    "--config-file",
-    type=str,
-    required=True,
-    help="Path to the postprocess configuration file.",
-)
-@click.option(
-    "--input-data", type=str, required=True, help="Path to the jsonl of the documents."
-)
-def postprocess(config_file, input_data):
-    """Run the post-processors pipeline."""
-    from .run_postprocess import postprocess as run_postprocess
-
-    run_postprocess(config_file, input_data)
-
-
-@main.command()
-@click.option(
-    "--config-file",
-    "-c",
-    type=str,
-    required=True,
-    help="Path to the configuration file.",
-)
-@click.option(
-    "--documents-path", "-f", type=str, required=False, help="Path to the JSONL data."
-)
-@click.option(
-    "--collection-name",
-    "-n",
-    type=str,
-    required=False,
-    help="Name of the collection to index.",
-)
-def index(config_file, documents_path, collection_name):
-    """Run the indexer."""
-    from .run_index import index as run_index
-
-    run_index(config_file, documents_path, collection_name)
-
-
-@main.command()
-@click.option(
-    "--config-file",
-    "-c",
-    type=str,
-    required=True,
-    help="Dispatcher configuration file path.",
-)
-@click.option(
-    "--input-file", "-f", type=str, required=True, help="Path to the input file."
-)
-@click.option(
-    "--output-file", "-o", type=str, required=True, help="Path to the output file."
-)
-def retrieve(config_file, input_file, output_file):
-    """Retrieve documents for specified queries."""
-    from .run_retriever import retrieve as run_retrieve
-
-    run_retrieve(config_file, input_file, output_file)
-
-
-@main.command()
-@click.option(
-    "--config-file", type=str, required=True, help="Dispatcher configuration file path."
-)
-def rag(config_file):
-    """Run the Retrieval-Augmented Generation (RAG) pipeline."""
-    from .run_rag import rag as run_rag
-
-    run_rag(config_file)
-
-=======
 from .cli import main
->>>>>>> f6778907
-
-@main.command()
-@click.option(
-    "--config-file",
-    type=str,
-    required=True,
-    help="Path to the Websearch configuration file (YAML).",
-)
-def websearch(config_file):
-    """Run the Websearch (+ optional RAG) pipeline."""
-    from .run_websearch import run_websearch
-
-    # Load your YAML and pass it into the runner
-    with open(config_file, "r") as f:
-        config_dict = yaml.safe_load(f)
-
-    run_websearch(config_dict)
-
 
 if __name__ == "__main__":
     main()