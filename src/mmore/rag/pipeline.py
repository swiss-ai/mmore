"""
Example implementation: 
RAG pipeline.
Integrates Milvus retrieval with HuggingFace text generation.
"""

from typing import Union, List, Dict, Optional, Any
from abc import ABC

from dataclasses import dataclass, field

from langchain.chains.base import Chain
from langchain_core.documents import Document
from langchain_core.prompts import PromptTemplate, ChatPromptTemplate
from langchain_core.runnables import RunnablePassthrough, RunnableParallel
from langchain_core.output_parsers import StrOutputParser

from langchain_core.language_models.chat_models import BaseChatModel

<<<<<<< HEAD
from langchain_core.retrievers import BaseRetriever

from mmore.rag.implementations.regular_rag.retriever import RegularRetriever, RegularRetrieverConfig
from mmore.rag.implementations.graphrag.global_search.global_retriever import GraphRAGGlobalRetriever, GraphRAGGlobalRetrieverConfig
from mmore.rag.implementations.graphrag.local_search.local_retriever import GraphRAGLocalRetriever, GraphRAGLocalRetrieverConfig
from mmore.rag.llm import LLM, LLMConfig
from mmore.index.implementations.graphrag.vllm_model import vLLMWrapper
from mmore.rag.types import QuotedAnswer, CitedAnswer

from mmore.utils import load_config
=======
from .retriever import Retriever, RetrieverConfig
from .llm import LLM, LLMConfig
from .types import QuotedAnswer, CitedAnswer

from ..utils import load_config
>>>>>>> ea883fc4

DEFAULT_PROMPT = """\
Use the following context to answer the questions. If none of the context answer the question, just say you don't know.

Context:
{context}
"""



@dataclass
class RAGConfig:
    """Configuration for RAG pipeline."""
    retriever: GraphRAGGlobalRetrieverConfig
    llm: LLMConfig = field(default_factory=lambda: LLMConfig(llm_name='gpt2'))
    system_prompt: str = DEFAULT_PROMPT


class RAGPipeline:
    """Main RAG pipeline combining retrieval and generation."""

    retriever: BaseRetriever
    llm: BaseChatModel
    prompt_template: str

    def __init__(
            self,
            retriever: BaseRetriever,
            prompt_template: ChatPromptTemplate,
            llm: BaseChatModel,
    ):
        # Get modules
        self.retriever = retriever
        self.prompt = prompt_template
        self.llm = llm

        # Build the rag chain
        self.rag_chain = RAGPipeline._build_chain(self.retriever, RAGPipeline.format_docs, self.prompt, self.llm)

    def __str__(self):
        return str(self.rag_chain)

    @classmethod
    def from_config(cls, config: str | RAGConfig):
        if isinstance(config, str):
            config = load_config(config, RAGConfig)
        llm = LLM.from_config(config.llm)
        retriever = GraphRAGGlobalRetriever.from_config(config.retriever, llm)
        chat_template = ChatPromptTemplate.from_messages(
            [
                ("system", config.system_prompt),
                ("human", "{input}")
            ]
        )

        return cls(retriever, chat_template, llm)

    @staticmethod
    def format_docs(docs: List[Document]) -> str:
        """Format documents for prompt."""
        return "\n\n".join(f"[{doc.metadata['rank']}] {doc.page_content}" for doc in docs)
        # return "\n\n".join(f"[#{doc.metadata['rank']}, sim={doc.metadata['similarity']:.2f}] {doc.page_content}" for doc in docs)

    @staticmethod
    # TODO: Add non RAG Pipeline (i.e. retriever is None)
    def _build_chain(retriever, format_docs, prompt, llm) -> Chain:
        structured_llm = llm
        # structured_llm = llm.with_structured_output(CitedAnswer)
        # structured_llm = llm.with_structured_output(QuotedAnswer)

        rag_chain_from_docs = (
                prompt
                | structured_llm
                | StrOutputParser()
        )

        return (
            RunnablePassthrough
            .assign(docs=retriever)
            .assign(context=lambda x: format_docs(x["docs"]))
            .assign(answer=rag_chain_from_docs)
        )

    # TODO: Define query input/output formats clearly and pass them here (or in build chain idk)
    # TODO: Streaming (low priority)
    def __call__(self, queries: Dict[str, Any] | List[Dict[str, Any]], return_dict: bool = False) -> List[
        Dict[str, str | List[str]]]:
        if isinstance(queries, Dict):
            queries = [queries]

        results = [self.rag_chain.invoke(query) for query in queries]

        if return_dict:
            return results
        else:
            return [result['answer'] for result in results]<|MERGE_RESOLUTION|>--- conflicted
+++ resolved
@@ -17,30 +17,23 @@
 
 from langchain_core.language_models.chat_models import BaseChatModel
 
-<<<<<<< HEAD
 from langchain_core.retrievers import BaseRetriever
 
 from mmore.rag.implementations.regular_rag.retriever import RegularRetriever, RegularRetrieverConfig
 from mmore.rag.implementations.graphrag.global_search.global_retriever import GraphRAGGlobalRetriever, GraphRAGGlobalRetrieverConfig
 from mmore.rag.implementations.graphrag.local_search.local_retriever import GraphRAGLocalRetriever, GraphRAGLocalRetrieverConfig
+from mmore.rag.base_retriever import RetrieverConfig
 from mmore.rag.llm import LLM, LLMConfig
 from mmore.index.implementations.graphrag.vllm_model import vLLMWrapper
 from mmore.rag.types import QuotedAnswer, CitedAnswer
 
 from mmore.utils import load_config
-=======
-from .retriever import Retriever, RetrieverConfig
-from .llm import LLM, LLMConfig
-from .types import QuotedAnswer, CitedAnswer
-
-from ..utils import load_config
->>>>>>> ea883fc4
 
 DEFAULT_PROMPT = """\
 Use the following context to answer the questions. If none of the context answer the question, just say you don't know.
 
 Context:
-{context}
+{context}d
 """
 
 
@@ -48,7 +41,7 @@
 @dataclass
 class RAGConfig:
     """Configuration for RAG pipeline."""
-    retriever: GraphRAGGlobalRetrieverConfig
+    retriever: RetrieverConfig
     llm: LLMConfig = field(default_factory=lambda: LLMConfig(llm_name='gpt2'))
     system_prompt: str = DEFAULT_PROMPT
 
@@ -82,7 +75,7 @@
         if isinstance(config, str):
             config = load_config(config, RAGConfig)
         llm = LLM.from_config(config.llm)
-        retriever = GraphRAGGlobalRetriever.from_config(config.retriever, llm)
+        retriever = RegularRetriever.from_config(config.retriever, llm)
         chat_template = ChatPromptTemplate.from_messages(
             [
                 ("system", config.system_prompt),
