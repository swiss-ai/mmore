"""
Vector database retriever using Milvus for efficient similarity search.
Works in conjunction with the Indexer class for document retrieval.
"""

import logging
from dataclasses import dataclass, field
from typing import Any, Dict, List, Literal, Optional, Tuple, cast, get_args

from langchain_core.callbacks import CallbackManagerForRetrieverRun
from langchain_core.documents import Document
from langchain_core.embeddings import Embeddings
from langchain_core.retrievers import BaseRetriever
from langchain_milvus.utils.sparse import BaseSparseEmbedding
from pymilvus import AnnSearchRequest, MilvusClient, WeightedRanker

from ..index.indexer import DBConfig, get_model_from_index
from ..utils import load_config
from .model import DenseModel, SparseModel
from .model.dense.base import DenseModel, DenseModelConfig
from .model.sparse.base import SparseModel, SparseModelConfig

logger = logging.getLogger(__name__)


@dataclass
class RetrieverConfig:
    db: DBConfig = field(default_factory=DBConfig)
    hybrid_search_weight: float = 0.5
    k: int = 1
    collection_name: str = "my_docs"


class Retriever(BaseRetriever):
    """Handles similarity-based document retrieval from Milvus."""

    dense_model: Embeddings
    sparse_model: BaseSparseEmbedding
    client: MilvusClient
    hybrid_search_weight: float
    k: int

    _search_types = Literal["dense", "sparse", "hybrid"]

    _search_weights = {"dense": 0, "sparse": 1}

    @classmethod
    def from_config(cls, config: str | RetrieverConfig):
        if isinstance(config, str):
            config = load_config(config, RetrieverConfig)

        # Init the client
        client = MilvusClient(uri=config.db.uri, db_name=config.db.name)

        if not client.has_collection(config.collection_name):
            raise ValueError(
                "The Milvus database has not been initialized yet. Ensure the path is valid with a database that was already populated with the indexer."
            )

        # Init models
        dense_model_config = cast(
            DenseModelConfig,
            get_model_from_index(client, "dense_embedding", config.collection_name),
        )
        dense_model = DenseModel.from_config(dense_model_config)
        logger.info(f"Loaded dense model: {dense_model_config}")

        sparse_model_config = cast(
            SparseModelConfig,
            get_model_from_index(client, "sparse_embedding", config.collection_name),
        )
        sparse_model = SparseModel.from_config(sparse_model_config)
        logger.info(f"Loaded sparse model: {sparse_model_config}")

        return cls(
            dense_model=dense_model,
            sparse_model=sparse_model,
            client=client,
            hybrid_search_weight=config.hybrid_search_weight,
            k=config.k,
        )

    def compute_query_embeddings(
        self, query: str
    ) -> Tuple[List[List[float]], List[Dict[int, float]]]:
        """Compute both dense and sparse embeddings for the query."""
        dense_embedding = [self.dense_model.embed_query(query)]
        sparse_embedding = [self.sparse_model.embed_query(query)]

        return dense_embedding, sparse_embedding

    def retrieve(
        self,
        query: str,
        collection_name: str = "my_docs",
        partition_names: Optional[List[str]] = None,
        min_score: float = -1.0,  # -1.0 is the minimum possible score anyway
        k: int = 1,
        output_fields: List[str] = ["text"],
        search_type: str = "hybrid",  # Options: "dense", "sparse", "hybrid"
        document_ids: List[str] = [],  # Optional: candidate doc IDs to restrict search
    ) -> List[Dict[str, Any]]:
        """
        Retrieve top-k similar documents for a given query.

        This method computes dense and sparse query embeddings and builds two seperate search requests (one for dense and one for sparse). If candidate document IDs are provided, a filter expression is attacked to both search requests to restrict the search to those documents only.

        Args:
            query: Search query string
            collection_name: the Milvus collection to search in
            partition_names: Specific partitions within the collection
            min_score: Minimal similarity score
            k: Number of documents to retrieve
            output_fields: Fields to return in results
            search_type: Type of search to perform ("dense", "sparse", or "hybrid")
            document_ids: Candidate document Ids to filter the search

        Returns:
            The raw search results (a nested list of dictionaries) returned by Milvus
        """
        if k == 0:
            return []

<<<<<<< HEAD
        # Validate that the specified search type is allowed
        assert search_type in get_args(self._search_types), (
            f"Invalid search_type: {search_type}. Must be 'dense', 'sparse', or 'hybrid'"
        )

        # Determine the weight used to combine dense and sparse search scores
=======
        assert search_type in get_args(self._search_types), (
            f"Invalid search_type: {search_type}. Must be 'dense', 'sparse', or 'hybrid'"
        )
>>>>>>> d34f54f9
        search_weight = self._search_weights.get(search_type, self.hybrid_search_weight)

        # Combute both dense and sparse embeddings for the query
        dense_embedding, sparse_embedding = self.compute_query_embeddings(query)

        # Build a filter expression if candidate document IDs are provided.
        # The expression will restrict the search to documents with Ids in the given list
        if document_ids:
            # Create a comme-seperated string of quoted document IDs
            ids_str = ",".join(f'"{d}"' for d in document_ids)
            expr = f"document_id in [{ids_str}]"
        else:
            # No filtering if doc_ids is not provided
            expr = None

        # Prepare the search request for the dense embeddings
        # This request searches within the "dense_embedding" field using cosine similarity
        search_param_1 = {
            "data": dense_embedding,  # Query vector
            "anns_field": "dense_embedding",  # Field to search in
            "param": {
                "metric_type": "COSINE",  # This parameter value must be identical to the one used in the collection schema
                "params": {"nprobe": 10},
            },
            "limit": k,
        }

        # Attach the filtering expression if available
        if expr is not None:
            search_param_1["expr"] = expr

        # Prepare the search request for the sparse embeddings.
        # This request searches within the "sparse_embedding" field using the inner product (IP)
        search_param_2 = {
            "data": sparse_embedding,  # Query vector
            "anns_field": "sparse_embedding",  # Field to search in
            "param": {
                "metric_type": "IP",  # This parameter value must be identical to the one used in the collection schema
                "params": {"nprobe": 10},
            },
            "limit": k,
        }

        # Attach the filtering expression if available
        if expr is not None:
            search_param_2["expr"] = expr

        # Create AnnSearchRequest objects from the parameter dictionaries
        request_1 = AnnSearchRequest(**search_param_1)
        request_2 = AnnSearchRequest(**search_param_2)

        # Call the Milvus hybrid_search to perform both searches and then rerank results.
        # The WeightedRanker combined the scores from the dense and sparse searches
        res = self.client.hybrid_search(
            reqs=[request_1, request_2],  # List of AnnSearchRequests
            ranker=WeightedRanker(
                search_weight, 1 - search_weight
            ),  # Reranking strategy
            limit=k,
            output_fields=output_fields,
            collection_name=collection_name,
            partition_names=partition_names,
        )

        # Apply the threshold of min_score
        return list(
            filter(lambda x: x["distance"] >= min_score, res[0])
        )  # 0 because there is only one query

    def batch_retrieve(
        self,
        queries: List[str],
        collection_name: str = "my_docs",
        partition_names: List[str] = [],
        min_score: float = -1.0,  # -1.0 is the minimum possible score anyway
        k: int = 1,
        output_fields: List[str] = ["text"],
        search_type: str = "hybrid",
    ) -> List[List[Dict[str, Any]]]:
        """
        Batch retrieve documents for multiple queries.

        Args:
            queries: List of search query strings
            collection_name: Name of the collection in which the research has to be done
            partition_names: Names of the partitions in which the research has to be done
            min_score: Minimal score of the documents to retrieve
            k: Number of documents to retrieve per query
            output_fields: Fields to return in results
            search_type: Type of search to perform

        Returns:
            List of results for each query
        """
        all_results = []
        for query in queries:
            results = self.retrieve(
                query=query,
                collection_name=collection_name,
                partition_names=partition_names,
                min_score=min_score,
                k=k,
                output_fields=output_fields,
                search_type=search_type,
            )
            all_results.append(results)
        return all_results

    def _get_relevant_documents(
        self,
        query: str | Dict[str, Any],
        *,
        run_manager: CallbackManagerForRetrieverRun,
        **kwargs: Any,
    ) -> List[Document]:
        """Retrieve relevant documents from Milvus. This is necessary for compatibility with LangChain."""

        if isinstance(query, str):
            query_input: str = query
            collection_name: str = kwargs.get("collection_name", "my_docs")
            document_ids: List[str] = kwargs.get("document_ids", [])
        else:
            if "input" not in query:
                raise ValueError("Missing query input")

            query_input: str = query["input"]
            collection_name: str = query.get("collection_name", "my_docs")
            document_ids: List[str] = query.get("document_ids", [])

        partition_names: Optional[List[str]] = kwargs.get("partition_names", None)
        min_score: float = kwargs.get("min_score", -1.0)
        k: int = kwargs.get("k", self.k)

        if k == 0:
            return []

        results = self.retrieve(
            query=query_input,
            collection_name=collection_name,
            partition_names=partition_names,
            min_score=min_score,
            k=k,
            document_ids=document_ids,
        )

        def parse_result(result: Dict[str, Any], i: int) -> Document:
            return Document(
                page_content=result["entity"]["text"],
                metadata={
                    "id": result["id"],
                    "rank": i + 1,
                    "similarity": result["distance"],
                },
            )

        # 0 because there is only one query
        return [parse_result(result, i) for i, result in enumerate(results)]

    def get_documents_by_ids(
        self, doc_ids: list[str], collection_name: str = "my_docs"
    ) -> list[Document]:
        """
        Fetch documents with the specified IDs from Milvus (if they exist).
        """

        # If no document IDs are provided, return empty list
        if not doc_ids:
            return []

        # Build a comma-seperated string of document IDs, each wrapped in double quotes
        # example: if doc_ids = ["doc1", "doc2"],
        # ids_str becomes '"doc1", "doc2"'
        # This format is required for querying the "id" PK field in Milvus which is a VARCHAR
        ids_str = ",".join(f'"{d}"' for d in doc_ids)
        expr = f"id in [{ids_str}]"

        logger.info(f"Querying Milvus by expr: {expr}")

        results = self.client.query(collection_name, expr, ["id", "text"])

        # If the query returned no results, log a warning
        if not results:
            logger.warning(f"Warning: No documents found for the given IDs: {doc_ids}")
        else:
            # Extract IDs of retrieved documents.
            found_ids = {row["id"] for row in results}
            # Determine which requested IDs were not found (if any)
            missing_ids = [doc_id for doc_id in doc_ids if doc_id not in found_ids]
            if missing_ids:
                logger.warning(
                    f"Warning: The following IDs were not found: {missing_ids}"
                )

        # Convert the returned rows into Document objects
        # Each document contains the text and metadata
        return [
            Document(page_content=row["text"], metadata={"id": row["id"]})
            for row in results
        ]<|MERGE_RESOLUTION|>--- conflicted
+++ resolved
@@ -121,18 +121,9 @@
         if k == 0:
             return []
 
-<<<<<<< HEAD
-        # Validate that the specified search type is allowed
         assert search_type in get_args(self._search_types), (
             f"Invalid search_type: {search_type}. Must be 'dense', 'sparse', or 'hybrid'"
         )
-
-        # Determine the weight used to combine dense and sparse search scores
-=======
-        assert search_type in get_args(self._search_types), (
-            f"Invalid search_type: {search_type}. Must be 'dense', 'sparse', or 'hybrid'"
-        )
->>>>>>> d34f54f9
         search_weight = self._search_weights.get(search_type, self.hybrid_search_weight)
 
         # Combute both dense and sparse embeddings for the query
