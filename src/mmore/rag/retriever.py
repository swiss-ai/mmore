--- conflicted
+++ resolved
@@ -3,24 +3,9 @@
 Works in conjunction with the Indexer class for document retrieval.
 """
 
-<<<<<<< HEAD
-from typing import List, Dict, Any, Optional, Tuple, Literal, Union, get_args
-from dataclasses import dataclass, field
-
-from mmore.rag.model.dense.base import DenseModel
-from mmore.rag.model.sparse.base import SparseModel
-from ..utils import load_config
-
-from mmore.index.indexer import get_model_from_index
-from mmore.index.indexer import DBConfig
-from mmore.rag.model import DenseModel, SparseModel
-
-from pymilvus import MilvusClient, WeightedRanker, AnnSearchRequest
-=======
 import logging
 from dataclasses import dataclass, field
 from typing import Any, Dict, List, Literal, Tuple, cast, get_args
->>>>>>> f21f62b9
 
 from langchain_core.callbacks import CallbackManagerForRetrieverRun
 from langchain_core.documents import Document
@@ -97,22 +82,6 @@
         return dense_embedding, sparse_embedding
 
     def retrieve(
-<<<<<<< HEAD
-            self,
-            query: str,
-            collection_name: str = 'my_docs',
-            partition_names: List[str] = None,
-            min_score: float = -1.0, #-1.0 is the minimum possible score anyway
-            k: int = 1,
-            search_type: str = "hybrid",  # Options: "dense", "sparse", "hybrid"
-            document_ids: List[str] = None     # Optional: candidate doc IDs to restrict search
-    ) -> List[Dict[str, Any]]:
-        """
-        Retrieve top-k similar documents for a given query.
-
-        This method computes dense and sparse query embeddings and builds two seperate search requests (one for dense and one for sparse). If candidate document IDs are provided, a filter expression is attacked to both search requests to restrict the search to those documents only.
-        
-=======
         self,
         query: str,
         collection_name: str = "my_docs",
@@ -123,7 +92,6 @@
         """
         Retrieve top-k similar documents for a given query.
 
->>>>>>> f21f62b9
         Args:
             query: Search query string
             collection_name: the Milvus collection to search in
@@ -132,30 +100,15 @@
             k: Number of documents to retrieve
             output_fields: Fields to return in results
             search_type: Type of search to perform ("dense", "sparse", or "hybrid")
-<<<<<<< HEAD
-            document_ids: Candidate document Ids to filter the search
-            
-=======
-
->>>>>>> f21f62b9
         Returns:
             The raw search results (a nested list of dictionaries) returned by Milvus
         """
         if k == 0:
             return []
-<<<<<<< HEAD
-    
-        # Validate that the specified search type is allowed
-        assert search_type in get_args(
-            self._search_types), f"Invalid search_type: {search_type}. Must be 'dense', 'sparse', or 'hybrid'"
-        
-        # Determine the weight used to combine dense and sparse search scores
-=======
 
         assert search_type in get_args(
             self._search_types
         ), f"Invalid search_type: {search_type}. Must be 'dense', 'sparse', or 'hybrid'"
->>>>>>> f21f62b9
         search_weight = self._search_weights.get(search_type, self.hybrid_search_weight)
 
         # Combute both dense and sparse embeddings for the query
@@ -224,23 +177,12 @@
         return list(filter(lambda x: x["distance"] >= min_score, res))
 
     def batch_retrieve(
-<<<<<<< HEAD
-            self,
-            queries: List[str],
-            collection_name: str = 'my_docs',
-            partition_names: List[str] = None,
-            min_score: float = -1.0, #-1.0 is the minimum possible score anyway
-            k: int = 1,
-            output_fields: List[str] = ["text"],
-            search_type: str = "hybrid"
-=======
         self,
         queries: List[str],
         collection_name: str = "my_docs",
         partition_names: List[str] = [],
         k: int = 1,
         search_type: str = "hybrid",
->>>>>>> f21f62b9
     ) -> List[List[Dict[str, Any]]]:
         """
         Batch retrieve documents for multiple queries.
@@ -270,44 +212,13 @@
             all_results.append(results)
         return all_results
 
-<<<<<<< HEAD
-    def _get_relevant_documents(
-            self, query: Union[str, Dict[str, Any]], *, 
-                            run_manager: CallbackManagerForRetrieverRun,
-                            **kwargs: Any
-=======
     def _get_relevant_documents(  # type: ignore
         self, query: Dict[str, Any], *, run_manager: CallbackManagerForRetrieverRun
->>>>>>> f21f62b9
     ) -> List[Document]:
         """Retrieve relevant documents from Milvus. This is necessary for compatibility with LangChain."""
         if self.k == 0:
             return []
 
-<<<<<<< HEAD
-        # Handle both dict and str types for query
-        if isinstance(query, dict):
-            query_input: str = query.get("input", "")
-            collection_name: str = query.get("collection_name", "my_docs")
-            partition_names: Optional[str] = query.get("partition_name", None)
-            document_ids: List[str] = query.get("document_ids", [])
-            min_score: float = query.get("min_score", -1.0)
-            k: int = query.get("k", self.k)
-        else:
-            query_input: str = query
-            collection_name: str = "my_docs"
-            partition_names: Optional[str] = None
-            document_ids: List[str] = []
-            min_score: float = -1.0
-            k: int = self.k
-
-        results = self.retrieve(
-            query=query_input,
-            collection_name=collection_name,
-            partition_names=partition_names,
-            min_score=min_score,
-            k=k, document_ids=document_ids
-=======
         # For compatibility
         if isinstance(query.get("partition_name", None), str):
             query["partition_name"] = [query["partition_name"]]
@@ -317,7 +228,6 @@
             collection_name=query.get("collection_name", "my_docs"),
             partition_names=query.get("partition_name", []),
             k=self.k,
->>>>>>> f21f62b9
         )
 
         def parse_result(result: Dict[str, Any], i: int) -> Document:
@@ -329,51 +239,6 @@
                     "similarity": result["distance"],
                 },
             )
-<<<<<<< HEAD
-            for i, result in enumerate(results[0])
-        ]
-    
-    def get_documents_by_ids(self, doc_ids: list[str], collection_name: str = 'my_docs') -> list[Document]:
-        """
-        Fetch documents with the specified IDs from Milvus (if they exist).
-        """
-
-        # If no document IDs are provided, return empty list
-        if not doc_ids:
-            return []
-        
-        # Build a comma-seperated string of document IDs, each wrapped in double quotes
-        # example: if doc_ids = ["doc1", "doc2"],
-        # ids_str becomes '"doc1", "doc2"'
-        # This format is required for querying the "id" PK field in Milvus which is a VARCHAR
-        ids_str = ",".join(f'"{d}"' for d in doc_ids)
-        expr = f"id in [{ids_str}]"
-
-        logger.info(f"Querying Milvus by expr: {expr}")
-
-        results = self.client.query(collection_name, expr, ["id", "text"])
-
-        # If the query returned no results, log a warning
-        if not results:
-            logger.warning(f"Warning: No documents found for the given IDs: {doc_ids}")
-        else:
-            # Extract IDs of retrieved documents.
-            found_ids = {row["id"] for row in results}
-            # Determine which requested IDs were not found (if any)
-            missing_ids = [doc_id for doc_id in doc_ids if doc_id not in found_ids]
-            if missing_ids:
-                logger.warning(f"Warning: The following IDs were not found: {missing_ids}")
-
-        # Convert the returned rows into Document objects
-        # Each document contains the text and metadata
-        return [
-            Document(
-                page_content=row["text"],
-                metadata={"id": row["id"]}
-            ) for row in results
-        ]
-=======
 
         # 0 because there is only one query
-        return [parse_result(result, i) for i, result in enumerate(results[0])]
->>>>>>> f21f62b9
+        return [parse_result(result, i) for i, result in enumerate(results[0])]