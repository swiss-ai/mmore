"""
Vector database retriever using Milvus for efficient similarity search.
Works in conjunction with the Indexer class for document retrieval.
"""

import logging
from dataclasses import dataclass, field
from typing import Any, Dict, List, Literal, Optional, Tuple, cast, get_args

from langchain_community.utilities import DuckDuckGoSearchAPIWrapper
from langchain_core.callbacks import CallbackManagerForRetrieverRun
from langchain_core.documents import Document
from langchain_core.embeddings import Embeddings
from langchain_core.retrievers import BaseRetriever
from langchain_milvus.utils.sparse import BaseSparseEmbedding
from pymilvus import AnnSearchRequest, MilvusClient, WeightedRanker

from ..index.indexer import DBConfig, get_model_from_index
from ..utils import load_config
from .model.dense.base import DenseModel, DenseModelConfig
from .model.sparse.base import SparseModel, SparseModelConfig

logger = logging.getLogger(__name__)


@dataclass
class RetrieverConfig:
    db: DBConfig = field(default_factory=DBConfig)
    hybrid_search_weight: float = 0.5
    k: int = 1
    collection_name: str = "my_docs"
<<<<<<< HEAD
    use_web: bool = False
=======
>>>>>>> f6778907


class Retriever(BaseRetriever):
    """Handles similarity-based document retrieval from Milvus."""

    dense_model: Embeddings
    sparse_model: BaseSparseEmbedding
    client: MilvusClient
    hybrid_search_weight: float
    k: int
    use_web: bool
    

    _search_types = Literal["dense", "sparse", "hybrid"]

    _search_weights = {"dense": 0, "sparse": 1}

    @classmethod
    def from_config(cls, config: str | RetrieverConfig):
        if isinstance(config, str):
            config = load_config(config, RetrieverConfig)

        # Init the client
        client = MilvusClient(uri=config.db.uri, db_name=config.db.name)

        if not client.has_collection(config.collection_name):
            raise ValueError(
                f"The Milvus database has not been initialized yet / does not have a collection {config.collection_name}. "
                "Ensure the path is valid with a database that was already populated with the indexer."
            )

        # Init models
        dense_model_config = cast(
            DenseModelConfig,
            get_model_from_index(client, "dense_embedding", config.collection_name),
        )
        dense_model = DenseModel.from_config(dense_model_config)
        logger.info(f"Loaded dense model: {dense_model_config}")

        sparse_model_config = cast(
            SparseModelConfig,
            get_model_from_index(client, "sparse_embedding", config.collection_name),
        )
        sparse_model = SparseModel.from_config(sparse_model_config)
        logger.info(f"Loaded sparse model: {sparse_model_config}")

        return cls(
            dense_model=dense_model,
            sparse_model=sparse_model,
            client=client,
            hybrid_search_weight=config.hybrid_search_weight,
            k=config.k,
<<<<<<< HEAD
            use_web=config.use_web
=======
>>>>>>> f6778907
        )

    def compute_query_embeddings(
        self, query: str
    ) -> Tuple[List[List[float]], List[Dict[int, float]]]:
        """Compute both dense and sparse embeddings for the query."""
        dense_embedding = [self.dense_model.embed_query(query)]
        sparse_embedding = [self.sparse_model.embed_query(query)]

        return dense_embedding, sparse_embedding

    def retrieve(
        self,
        query: str,
        collection_name: str = "my_docs",
        partition_names: Optional[List[str]] = None,
        min_score: float = -1.0,  # -1.0 is the minimum possible score anyway
        k: int = 1,
        output_fields: List[str] = ["text"],
        search_type: str = "hybrid",  # Options: "dense", "sparse", "hybrid"
        document_ids: List[str] = [],  # Optional: candidate doc IDs to restrict search
    ) -> List[Dict[str, Any]]:
        """
        Retrieve top-k similar documents for a given query.

        This method computes dense and sparse query embeddings and builds two seperate search requests (one for dense and one for sparse). If candidate document IDs are provided, a filter expression is attacked to both search requests to restrict the search to those documents only.

        Args:
            query: Search query string
            collection_name: the Milvus collection to search in
            partition_names: Specific partitions within the collection
            min_score: Minimal similarity score
            k: Number of documents to retrieve
            output_fields: Fields to return in results
            search_type: Type of search to perform ("dense", "sparse", or "hybrid")
            document_ids: Candidate document Ids to filter the search

        Returns:
            The raw search results (a nested list of dictionaries) returned by Milvus
        """
        if k == 0:
            return []

        assert search_type in get_args(self._search_types), (
            f"Invalid search_type: {search_type}. Must be 'dense', 'sparse', or 'hybrid'"
        )
        search_weight = self._search_weights.get(search_type, self.hybrid_search_weight)

        # Combute both dense and sparse embeddings for the query
        dense_embedding, sparse_embedding = self.compute_query_embeddings(query)

        # Build a filter expression if candidate document IDs are provided.
        # The expression will restrict the search to documents with Ids in the given list
        if document_ids:
            # Create a comme-seperated string of quoted document IDs
            ids_str = ",".join(f'"{d}"' for d in document_ids)
            expr = f"document_id in [{ids_str}]"
        else:
            # No filtering if doc_ids is not provided
            expr = None

        # Prepare the search request for the dense embeddings
        # This request searches within the "dense_embedding" field using cosine similarity
        search_param_1 = {
            "data": dense_embedding,  # Query vector
            "anns_field": "dense_embedding",  # Field to search in
            "param": {
                "metric_type": "COSINE",  # This parameter value must be identical to the one used in the collection schema
                "params": {"nprobe": 10},
            },
            "limit": k,
            "expr": expr,
        }

        # Attach the filtering expression if available
        if expr is not None:
            search_param_1["expr"] = expr

        # Prepare the search request for the sparse embeddings.
        # This request searches within the "sparse_embedding" field using the inner product (IP)
        search_param_2 = {
            "data": sparse_embedding,  # Query vector
            "anns_field": "sparse_embedding",  # Field to search in
            "param": {
                "metric_type": "IP",  # This parameter value must be identical to the one used in the collection schema
                "params": {"nprobe": 10},
            },
            "limit": k,
            "expr": expr,
        }

        # Attach the filtering expression if available
        if expr is not None:
            search_param_2["expr"] = expr

        # Create AnnSearchRequest objects from the parameter dictionaries
        request_1 = AnnSearchRequest(**search_param_1)
        request_2 = AnnSearchRequest(**search_param_2)

        # Call the Milvus hybrid_search to perform both searches and then rerank results.
        # The WeightedRanker combined the scores from the dense and sparse searches
        res = self.client.hybrid_search(
            reqs=[request_1, request_2],  # List of AnnSearchRequests
            ranker=WeightedRanker(
                search_weight, 1 - search_weight
            ),  # Reranking strategy
            limit=k,
            output_fields=output_fields,
            collection_name=collection_name,
            partition_names=partition_names,
        )

        # Apply the threshold of min_score
        return list(
            filter(lambda x: x["distance"] >= min_score, res[0])
        )  # 0 because there is only one query

    def batch_retrieve(
        self,
        queries: List[str],
        collection_name: str = "my_docs",
        partition_names: List[str] = [],
        min_score: float = -1.0,  # -1.0 is the minimum possible score anyway
        k: int = 1,
        output_fields: List[str] = ["text"],
        search_type: str = "hybrid",
    ) -> List[List[Dict[str, Any]]]:
        """
        Batch retrieve documents for multiple queries.

        Args:
            queries: List of search query strings
            collection_name: Name of the collection in which the research has to be done
            partition_names: Names of the partitions in which the research has to be done
            min_score: Minimal score of the documents to retrieve
            k: Number of documents to retrieve per query
            output_fields: Fields to return in results
            search_type: Type of search to perform

        Returns:
            List of results for each query
        """
        all_results = []
        for query in queries:
            results = self.retrieve(
                query=query,
                collection_name=collection_name,
                partition_names=partition_names,
                min_score=min_score,
                k=k,
                output_fields=output_fields,
                search_type=search_type,
            )
            all_results.append(results)
        return all_results

    def _get_relevant_documents(
        self,
        query: str | Dict[str, Any],
        *,
        run_manager: CallbackManagerForRetrieverRun,
        **kwargs: Any,
    ) -> List[Document]:
        """Retrieve relevant documents from Milvus. This is necessary for compatibility with LangChain."""

        if isinstance(query, str):
            query_input: str = query
            collection_name: str = kwargs.get("collection_name", "my_docs")
            document_ids: List[str] = kwargs.get("document_ids", [])
        else:
            if "input" not in query:
                raise ValueError("Missing query input")

            query_input: str = query["input"]
            collection_name: str = query.get("collection_name", "my_docs")
            document_ids: List[str] = query.get("document_ids", [])

        partition_names: Optional[List[str]] = kwargs.get("partition_names", None)
        min_score: float = kwargs.get("min_score", -1.0)
        k: int = kwargs.get("k", self.k)

        if k == 0:
            return []

        results = self.retrieve(
            query=query_input,
            collection_name=collection_name,
            partition_names=partition_names,
            min_score=min_score,
            k=k,
            document_ids=document_ids,
        )

        def parse_result(result: Dict[str, Any], i: int, offset: int = 0) -> Document:
            return Document(
                page_content=result['entity']['text'],
                metadata={'id': result['id'], 'rank': offset + i + 1, 'similarity': result['distance']}
            )
        def parse_results(results: List[Dict[str, Any]], offset: int = 0) -> List[Document]:
            return [parse_result(result, i, offset) for i, result in enumerate(results)]

<<<<<<< HEAD
        if self.use_web:
            web_docs = self._get_web_documents(query['input'], max_results = self.k)
            milvus_docs = parse_results(results, len(web_docs))
            return web_docs + milvus_docs
        else:
            milvus_docs = parse_results(results)
            return milvus_docs

    def _get_web_documents(self, query: str, max_results: int = 5) -> List[Document]:
        """Fetch additional context from the web via DuckDuckGo."""
        logger.info("Performing web search...")
        try:
            wrapper = DuckDuckGoSearchAPIWrapper()
            results = wrapper.results(query,max_results=max_results)
            return [
                Document(
                    page_content=result["snippet"],
                    metadata={
                        "source": "duckduckgo",
                        "url": result["link"],
                        "title": result["title"],
                        "rank": i + 1
                    }
                )
                for i, result in enumerate(results)
            ]
        except Exception as e:
            logger.warning(f"Langchain-DuckDuckGo search failed: {e}")
            return []
        
=======
        # 0 because there is only one query
        return [parse_result(result, i) for i, result in enumerate(results)]
>>>>>>> f6778907

    def get_documents_by_ids(
        self, doc_ids: list[str], collection_name: str = "my_docs"
    ) -> list[Document]:
        """
        Fetch documents with the specified IDs from Milvus (if they exist).
        """

        # If no document IDs are provided, return empty list
        if not doc_ids:
            return []

        # Build a comma-seperated string of document IDs, each wrapped in double quotes
        # example: if doc_ids = ["doc1", "doc2"],
        # ids_str becomes '"doc1", "doc2"'
        # This format is required for querying the "id" PK field in Milvus which is a VARCHAR
        ids_str = ",".join(f'"{d}"' for d in doc_ids)
        expr = f"id in [{ids_str}]"

        logger.info(f"Querying Milvus by expr: {expr}")

        results = self.client.query(collection_name, expr, ["id", "text"])

        # If the query returned no results, log a warning
        if not results:
            logger.warning(f"Warning: No documents found for the given IDs: {doc_ids}")
        else:
            # Extract IDs of retrieved documents.
            found_ids = {row["id"] for row in results}
            # Determine which requested IDs were not found (if any)
            missing_ids = [doc_id for doc_id in doc_ids if doc_id not in found_ids]
            if missing_ids:
                logger.warning(
                    f"Warning: The following IDs were not found: {missing_ids}"
                )

        # Convert the returned rows into Document objects
        # Each document contains the text and metadata
        return [
            Document(page_content=row["text"], metadata={"id": row["id"]})
            for row in results
        ]<|MERGE_RESOLUTION|>--- conflicted
+++ resolved
@@ -29,10 +29,7 @@
     hybrid_search_weight: float = 0.5
     k: int = 1
     collection_name: str = "my_docs"
-<<<<<<< HEAD
     use_web: bool = False
-=======
->>>>>>> f6778907
 
 
 class Retriever(BaseRetriever):
@@ -85,10 +82,7 @@
             client=client,
             hybrid_search_weight=config.hybrid_search_weight,
             k=config.k,
-<<<<<<< HEAD
             use_web=config.use_web
-=======
->>>>>>> f6778907
         )
 
     def compute_query_embeddings(
@@ -290,7 +284,6 @@
         def parse_results(results: List[Dict[str, Any]], offset: int = 0) -> List[Document]:
             return [parse_result(result, i, offset) for i, result in enumerate(results)]
 
-<<<<<<< HEAD
         if self.use_web:
             web_docs = self._get_web_documents(query['input'], max_results = self.k)
             milvus_docs = parse_results(results, len(web_docs))
@@ -320,11 +313,6 @@
         except Exception as e:
             logger.warning(f"Langchain-DuckDuckGo search failed: {e}")
             return []
-        
-=======
-        # 0 because there is only one query
-        return [parse_result(result, i) for i, result in enumerate(results)]
->>>>>>> f6778907
 
     def get_documents_by_ids(
         self, doc_ids: list[str], collection_name: str = "my_docs"
