# :gear: Process

The process module enables the extraction and standardization of text and images from diverse file formats (listed below), making it ideal for creating datasets for applications such as RAG, multimodal content generation, and preprocessing data for multimodal LLMs/LLMs.

## :hammer: Quick Start
#### :technologist: Global installation
[Setup the project](./installation.md) on each device you want to use using our setup script or looking at what it does and doing it manually.

#### :computer: Running locally
You have to specify the input folders by modifying the [config file](/examples/process/config.yaml). You can also twist the parameters to your needs. Once ready, you can run the process using the following command:

```bash
python3 -m mmore process --config-file examples/process/config.yaml
```

📌 **Note:**

 We also support processing documents directly from **Google Drive**.

 To enable this feature, the user must create a [Google service account](https://cloud.google.com/iam/docs/service-accounts-create) and download the corresponding secrets as a JSON file. Name that file `client_secrets.json` put it in `googledrive/` (this folder may need to be created at the root of the mmore repository).

 Make sure your **Google service account** has permission to view the drives you want to process.

The output of the pipeline has the following structure:
```
output_path
├── processors
│   ├── Processor_type_1
│   │   └── results.jsonl
│   ├── Processor_type_2
│   │   └── results.jsonl
│   ├── ...
│   
└── merged
│    └── merged_results.jsonl
|
└── images
```
#### :rocket: Running on distributed nodes

We provide [a simple bash script](/scripts/process_distributed.sh) to run the process on distributed mode. Please call it with your arguments.
```bash
bash scripts/process_distributed.sh -f /path/to/my/input/folder 
```

#### :hourglass: Dashboard UI
Getting a sense of the overall progress of the pipeline can be challenging when running on a large dataset, and especially in a distributed environment. You can optionally use the dashboard to monitor the progress of the pipeline.
You will be able to visualize results :chart_with_upwards_trend:. The dashboard also lets you gently stop workers :chart_with_downwards_trend: and monitor their progression.

Check the docs in the [dashboard documentation](./dashboard.md).

#### :scroll: Examples
You can find more examples scripts in [the `/examples` directory](/examples).

## :zap: Optimization
### :racing_car: Fast mode

For some file types, we provide a fast mode that will allow you to process the files faster, using a different method. To use it, set the `use_fast_processors` to `true` in the config file.

Be aware that the fast mode might not be as accurate as the default mode, especially for scanned non-native PDFs, which may require Optical Character Recognition (OCR) for more accurate extraction.

### :rocket: Distributed mode

The project is designed to be easily scalable to a multi GPU / multi node environment. To use it, To use it, set the `distributed` to `true` in the config file, and follow the steps described in the [distributed processing](./distributed_processing.md) section.

### :wrench: File type parameters tuning

Many parameters are hardware-dependent and can be customized to suit your needs. For example, you can adjust the processor batch size, dispatcher batch size, and the number of threads per worker to optimize performance.

You can configure parameters by providing a custom config file. You can find an example of a config file in the [examples folder](/examples/process/config.yaml).

:rotating_light: Not all parameters are configurable yet :wink:

## :scroll: More information on what's under the hood

### :construction: Pipeline architecture

Our pipeline is a 3 steps process:
- **Crawling**: We first crawl over the file/folder to list all the files we need to process (by skipping those already processed).
- **Dispatching**: We then dispatch the files to the workers, using a dispatcher that will send the files to the workers in batches. This part is in charge of the load balancing between different nodes if the project is running in a distributed environment.
- **Processing**: The workers then process the files, using the appropriate tools for each file type. They extract the text, images, audio, and video frames, and send them to the next step. We defined for this a common data structure for saving document samples: [MultimodalSample](https://github.com/swiss-ai/mmore/blob/master/src/mmore/type.py#L38). Our goal is to provide an easy way to add new processors for new file types, or even other types of processing for existing file types.

## 🛠️ Used tools

The project supports multiple file types and utilizes various AI-based tools for processing. Below is a table summarizing the supported file types and corresponding tools (N/A means no choice):

| **File Type**                         | **Default Mode Tool(s)**                                                                                                          | **Fast Mode Tool(s)**                                                                                                         |
|---------------------------------------|----------------------------------------------------------------------------------------------------------------------------------|-----------------------------------------------------------------------------------------------------------------------------|
| **DOCX**                              | [python-docx](https://python-docx.readthedocs.io/en/latest/) to extract the text and images.                                      | N/A                                                                                                                         |
| **MD**                                | [markdown](https://python-markdown.github.io/) for text extraction, [markdownify](https://pypi.org/project/markdownify/) for HTML conversion | N/A                                                                                                                         |
| **PPTX**                              | [python-pptx](https://python-pptx.readthedocs.io/en/latest/) to extract the text and images.                                      | N/A                                                                                                                         |
| **XLSX**                              | [openpyxl](https://openpyxl.readthedocs.io/en/stable/) to extract the text and images.                                           | N/A                                                                                                                         |
| **TXT**                               | [python built-in library](https://docs.python.org/3/library/functions.html#open)                                                 | N/A                                                                                                                         |
| **EML**                               | [python built-in library](https://docs.python.org/3/library/email.html) | N/A                                                                                                                         |
| **MP4, MOV, AVI, MKV, MP3, WAV, AAC** | [moviepy](https://pypi.org/project/moviepy/) for video frame extraction; [whisper-large-v3-turbo](https://huggingface.co/openai/whisper-large-v3-turbo) for transcription | [whisper-tiny](https://huggingface.co/openai/whisper-tiny)                                                                  |
<<<<<<< HEAD
| **PDF**                               | [marker-pdf](https://github.com/VikParuchuri/marker) for OCR and structured data extraction; Optional image analysis with [SmolDocling](https://huggingface.co/google/smoldocling) (open-source) or [MistralOCR](https://docs.mistral.ai/api/ocr/) (API-based) | [PyMuPDF](https://github.com/pymupdf/PyMuPDF) for text and image extraction                                                 |
| **Webpages (TBD)**                         | TODO| [selenium](https://selenium-python.readthedocs.io/) to navigate the webpage and extract content; [requests](https://docs.python-requests.org/en/master/) for images; [trafilatura](https://trafilatura.readthedocs.io/en/latest/) for content extraction |
=======
| **PDF**                               | [marker-pdf](https://github.com/VikParuchuri/marker) for OCR and structured data extraction                                      | [PyMuPDF](https://github.com/pymupdf/PyMuPDF) for text and image extraction                                                 |
| **HTML**                         | [BeautifulSoup](https://www.crummy.com/software/BeautifulSoup/bs4/doc/) to navigate the webpage, extract content and content extraction; [requests](https://docs.python-requests.org/en/master/) for images | N/A
>>>>>>> c5aa9511
---
We also use [Dask distributed](https://distributed.dask.org/en/latest/) to manage the distributed environment.

### :mag: PDF Image Analysis

The PDF processor now includes advanced image analysis capabilities to extract text and information from images embedded within PDF files. This feature is especially useful for scanned documents, diagrams, charts, and other visual content in PDFs.

Two image analysis options are available:

1. **SmolDocling** (Open Source): Uses Google's SmolDocling model to analyze images and extract text and structured information. This option works locally without requiring external API calls.

2. **MistralOCR** (API-based): Uses Mistral's OCR API for high-quality text extraction from images. This option requires a Mistral API key set as the `MISTRAL_API_KEY` environment variable.

To enable PDF image analysis, set the following options in your configuration file:

```yaml
dispatcher_config:
  processor_config:
    PDFProcessor:
      - analyze_images: true  # Enable image analysis
      - image_analyzer_type: "smoldocling"  # Options: "smoldocling" or "mistral"
```

The image analysis results will be appended to the extracted text with clear indicators of which content came from images.

## :wrench: Customization
The system is designed to be extensible, allowing you to register custom processors for handling new file types or specialized processing. To implement a new processor you need to inherit the `Processor` class and implement only two methods:
- accepts: defines the file types your processor supports (e.g. docx)
- process: how to process a single file (input:file type, output: Multimodal sample, see other processors for reference)

See `TextProcessor` in `src/process/processors/text_processor.py` for a minimal example.

## :broom: Post-processing

Post-processing refines the extracted text data to improve quality for downstream tasks. The infrastructure is modular and extensible: mmore natively supports the following post-processors: [**Chunker**](/src/mmore/process/post_processor/chunker), [**Filter**](/src/mmore/process/post_processor/filter), [**Named Entity Recognition**](/src/mmore/process/post_processor/ner), and [**Tagger**](/src/mmore/process/post_processor/tagger). Applying the **Chunker** is heavily recommended, as it cuts documents into reasonably sized chunks that are more specific to feed to an LLM.

You can configure parameters by providing a custom config file. You can find an example of a config file in the [examples folder](/examples/postprocessor/config.yaml).

Once ready, you can run the process using the following command:
```bash
python3 -m mmore postprocess --config-file examples/postprocessor/config.yaml --input-data examples/process/outputs/merged/merged_results.jsonl
```

Specify with `--input-data` the path (absolute or relative to the root of the repository) to the JSONL recoding of the output of the initial processing phase.

New post-processors can easily be implemented, and pipelines can be configured through lightweight YAML files. The post-processing stage produces a new JSONL file containing cleaned and optionally enhanced document samples.<|MERGE_RESOLUTION|>--- conflicted
+++ resolved
@@ -93,13 +93,8 @@
 | **TXT**                               | [python built-in library](https://docs.python.org/3/library/functions.html#open)                                                 | N/A                                                                                                                         |
 | **EML**                               | [python built-in library](https://docs.python.org/3/library/email.html) | N/A                                                                                                                         |
 | **MP4, MOV, AVI, MKV, MP3, WAV, AAC** | [moviepy](https://pypi.org/project/moviepy/) for video frame extraction; [whisper-large-v3-turbo](https://huggingface.co/openai/whisper-large-v3-turbo) for transcription | [whisper-tiny](https://huggingface.co/openai/whisper-tiny)                                                                  |
-<<<<<<< HEAD
 | **PDF**                               | [marker-pdf](https://github.com/VikParuchuri/marker) for OCR and structured data extraction; Optional image analysis with [SmolDocling](https://huggingface.co/google/smoldocling) (open-source) or [MistralOCR](https://docs.mistral.ai/api/ocr/) (API-based) | [PyMuPDF](https://github.com/pymupdf/PyMuPDF) for text and image extraction                                                 |
-| **Webpages (TBD)**                         | TODO| [selenium](https://selenium-python.readthedocs.io/) to navigate the webpage and extract content; [requests](https://docs.python-requests.org/en/master/) for images; [trafilatura](https://trafilatura.readthedocs.io/en/latest/) for content extraction |
-=======
-| **PDF**                               | [marker-pdf](https://github.com/VikParuchuri/marker) for OCR and structured data extraction                                      | [PyMuPDF](https://github.com/pymupdf/PyMuPDF) for text and image extraction                                                 |
 | **HTML**                         | [BeautifulSoup](https://www.crummy.com/software/BeautifulSoup/bs4/doc/) to navigate the webpage, extract content and content extraction; [requests](https://docs.python-requests.org/en/master/) for images | N/A
->>>>>>> c5aa9511
 ---
 We also use [Dask distributed](https://distributed.dask.org/en/latest/) to manage the distributed environment.
 
