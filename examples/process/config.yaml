--- conflicted
+++ resolved
@@ -35,11 +35,7 @@
       - TEXIFY_BATCH_SIZE: 1
       - LAYOUT_BATCH_SIZE: 1
       - ORDER_BATCH_SIZE: 1
-<<<<<<< HEAD
       - TABLE_REC_BATCH_SIZE: 1
       - analyze_images: false  # Set to true to enable image analysis in PDFs
       - image_analyzer_type: "smoldocling"  # Options: "smoldocling" or "mistral"
-data_path: examples/sample_data/ #put absolute path!
-=======
-      - TABLE_REC_BATCH_SIZE: 1
->>>>>>> c5aa9511
+data_path: examples/sample_data/ #put absolute path!